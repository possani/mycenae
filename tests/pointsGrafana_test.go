--- conflicted
+++ resolved
@@ -11,45 +11,11 @@
 	"time"
 
 	"github.com/stretchr/testify/assert"
-<<<<<<< HEAD
+
 	"github.com/uol/mycenae/lib/structs"
-)
-
-type PayloadTsdbNullQuery struct {
-	Metric  string                 `json:"metric"`
-	Tags    map[string]string      `json:"tags"`
-	AggTags []string               `json:"aggregateTags"`
-	Tsuuids []string               `json:"tsuids"`
-	Dps     map[string]interface{} `json:"dps"`
-}
-
-type GrafanaPointsError struct {
-	Error     string `json:"error,omitempty"`
-	Message   string `json:"message,omitempty"`
-	RequestID string `json:"requestID,omitempty"`
-}
-
-type PointTsdbQuery struct {
-	Value     float64           `json:"value"`
-	Metric    string            `json:"metric"`
-	Tags      map[string]string `json:"tags"`
-	Timestamp int64             `json:"timestamp"`
-}
-
-type PayloadTsdbQuery struct {
-	Metric  string             `json:"metric"`
-	Tags    map[string]string  `json:"tags"`
-	AggTags []string           `json:"aggregateTags"`
-	Tsuuids []string           `json:"tsuids"`
-	Dps     map[string]float32 `json:"dps"`
-	Query   *structs.TSDBquery `json:"query,omitempty"`
-}
-
-=======
 	"github.com/uol/mycenae/tests/tools"
 )
 
->>>>>>> 10fdd96e
 var ts10IDTsdbQuery, ts12IDTsdbQuery, ts13IDTsdbQuery, ts13IDTsdbQuery2, ts13IDTsdbQuery3,
 	ts13IDTsdbQuery4, ts13IDTsdbQuery5, ts13IDTsdbQuery6, ts13IDTsdbQuery7, ts13IDTsdbQuery8 string
 
@@ -7543,23 +7509,7 @@
 		"showQuery": true
 	}`
 
-	code, response, err := mycenaeTools.HTTP.POST("keyspaces/"+ksMycenae+"/api/query", []byte(payload))
-	if err != nil {
-		t.Error(err)
-		t.SkipNow()
-	}
-
-	assert.Equal(t, 200, code)
-
-	payloadPoints := []PayloadTsdbQuery{}
-
-	err = json.Unmarshal(response, &payloadPoints)
-	if err != nil {
-		t.Error(err)
-		t.SkipNow()
-	}
-
-	keys, payloadPoints := postApiQueryAndCheck(t, payload, "ts17tsdb", 1, 5, 0, 1, 0)
+	keys, payloadPoints := postAPIQueryAndCheck(t, payload, "ts17tsdb", 1, 5, 0, 1, 0)
 
 	assert.Equal(t, "host", payloadPoints[0].AggTags[0])
 	assert.Equal(t, "sum", payloadPoints[0].Query.Aggregator)
@@ -7587,33 +7537,17 @@
 func TestTsdbQueryShowQueryWithDownsample(t *testing.T) {
 
 	payload := `{
-			"start": 1448452800000,
-			"end": 1448453940000,
-			"queries": [{
-				"metric": "ts17tsdb",
-				"aggregator": "sum",
-				"downsample": "5m-sum"
-			}],
-			"showQuery": true
-		}`
-
-	code, response, err := mycenaeTools.HTTP.POST("keyspaces/"+ksMycenae+"/api/query", []byte(payload))
-	if err != nil {
-		t.Error(err)
-		t.SkipNow()
-	}
-
-	assert.Equal(t, 200, code)
-
-	payloadPoints := []PayloadTsdbQuery{}
-
-	err = json.Unmarshal(response, &payloadPoints)
-	if err != nil {
-		t.Error(err)
-		t.SkipNow()
-	}
-
-	keys, payloadPoints := postApiQueryAndCheck(t, payload, "ts17tsdb", 1, 1, 0, 1, 0)
+		"start": 1448452800000,
+		"end": 1448453940000,
+		"queries": [{
+			"metric": "ts17tsdb",
+			"aggregator": "sum",
+			"downsample": "5m-sum"
+		}],
+		"showQuery": true
+	}`
+
+	keys, payloadPoints := postAPIQueryAndCheck(t, payload, "ts17tsdb", 1, 1, 0, 1, 0)
 
 	assert.Equal(t, "host", payloadPoints[0].AggTags[0])
 	assert.Equal(t, "sum", payloadPoints[0].Query.Aggregator)
@@ -7651,23 +7585,7 @@
 		"showQuery": true
 	}`
 
-	code, response, err := mycenaeTools.HTTP.POST("keyspaces/"+ksMycenae+"/api/query", []byte(payload))
-	if err != nil {
-		t.Error(err)
-		t.SkipNow()
-	}
-
-	assert.Equal(t, 200, code)
-
-	payloadPoints := []PayloadTsdbQuery{}
-
-	err = json.Unmarshal(response, &payloadPoints)
-	if err != nil {
-		t.Error(err)
-		t.SkipNow()
-	}
-
-	keys, payloadPoints := postApiQueryAndCheck(t, payload, "ts17tsdb", 2, 5, 1, 0, 0)
+	keys, payloadPoints := postAPIQueryAndCheck(t, payload, "ts17tsdb", 2, 5, 1, 0, 0)
 
 	for i := 0; i < 2; i++ {
 
@@ -7718,23 +7636,7 @@
 		"showQuery": true
 	}`
 
-	code, response, err := mycenaeTools.HTTP.POST("keyspaces/"+ksMycenae+"/api/query", []byte(payload))
-	if err != nil {
-		t.Error(err)
-		t.SkipNow()
-	}
-
-	assert.Equal(t, 200, code)
-
-	payloadPoints := []PayloadTsdbQuery{}
-
-	err = json.Unmarshal(response, &payloadPoints)
-	if err != nil {
-		t.Error(err)
-		t.SkipNow()
-	}
-
-	keys, payloadPoints := postApiQueryAndCheck(t, payload, "ts17tsdb", 3, 5, 0, 1, 0)
+	keys, payloadPoints := postAPIQueryAndCheck(t, payload, "ts17tsdb", 3, 5, 0, 1, 0)
 
 	for i := 0; i <= 2; i++ {
 
@@ -7807,23 +7709,7 @@
 		"showQuery": true
 	}`
 
-	code, response, err := mycenaeTools.HTTP.POST("keyspaces/"+ksMycenae+"/api/query", []byte(payload))
-	if err != nil {
-		t.Error(err)
-		t.SkipNow()
-	}
-
-	assert.Equal(t, 200, code)
-
-	payloadPoints := []PayloadTsdbQuery{}
-
-	err = json.Unmarshal(response, &payloadPoints)
-	if err != nil {
-		t.Error(err)
-		t.SkipNow()
-	}
-
-	keys, payloadPoints := postApiQueryAndCheck(t, payload, "ts10tsdb", 1, 20, 1, 0, 0)
+	keys, payloadPoints := postAPIQueryAndCheck(t, payload, "ts10tsdb", 1, 20, 1, 0, 0)
 
 	assert.Equal(t, "avg", payloadPoints[0].Query.Aggregator)
 	assert.Equal(t, "ts10tsdb", payloadPoints[0].Query.Metric)
