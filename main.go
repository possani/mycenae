package main

import (
	"errors"
	"flag"
	"fmt"
	"log"
	"net/http"
	_ "net/http/pprof"
	"os"
	"os/signal"
	"strings"
	"syscall"
	"time"

	"github.com/gocql/gocql"
	"github.com/uol/gobol/loader"
	"github.com/uol/gobol/rubber"
	"github.com/uol/gobol/saw"
	"github.com/uol/gobol/snitch"
	"github.com/uol/mycenae/lib/bcache"
	"github.com/uol/mycenae/lib/cluster"
	"github.com/uol/mycenae/lib/collector"
	"github.com/uol/mycenae/lib/depot"
	"github.com/uol/mycenae/lib/gorilla"
	"github.com/uol/mycenae/lib/keyspace"
	"github.com/uol/mycenae/lib/limiter"
	tsmeta "github.com/uol/mycenae/lib/meta"
	"github.com/uol/mycenae/lib/plot"
	"github.com/uol/mycenae/lib/rest"
	"github.com/uol/mycenae/lib/structs"
	"github.com/uol/mycenae/lib/tsstats"
	"github.com/uol/mycenae/lib/udp"
	"github.com/uol/mycenae/lib/udpError"
	"github.com/uol/mycenae/lib/wal"
	"go.uber.org/zap"
)

func main() {
	//Parse of command line arguments.
	var confPath string
	flag.StringVar(&confPath, "config", "config.toml", "path to configuration file")
	flag.Parse()

	//Load conf file.
	var settings structs.Settings
	err := loader.ConfToml(confPath, &settings)
	if err != nil {
		log.Fatal("ERROR - Loading Config file: ", err)
	}

	tsLogger, err := saw.New(settings.Logs.LogLevel, settings.Logs.Environment)
	if err != nil {
		log.Fatal("ERROR - Starting logger: ", err)
	}
	go func() { log.Println(http.ListenAndServe("0.0.0.0:6666", nil)) }()

	sts, err := snitch.New(tsLogger, settings.Stats)
	if err != nil {
		tsLogger.Fatal("ERROR - Starting stats: ", zap.Error(err))
	}

	tssts, err := tsstats.New(tsLogger, sts, settings.Stats.Interval)
	if err != nil {
		tsLogger.Fatal(err.Error())
	}

	rcs, err := parseConsistencies(settings.ReadConsistency)
	if err != nil {
		tsLogger.Fatal(err.Error())
	}

	wcs, err := parseConsistencies(settings.WriteConsisteny)
	if err != nil {
		tsLogger.Fatal(err.Error())
	}

	wal, err := wal.New(settings.WAL, tsLogger)
	if err != nil {
		tsLogger.Fatal(err.Error())
	}
	wal.Start()

	d, err := depot.NewCassandra(
		&settings.Depot,
		rcs,
		wcs,
		wal,
		tsLogger,
		tssts,
	)
	if err != nil {
		tsLogger.Fatal("ERROR - Connecting to cassandra: ", zap.Error(err))
	}
	defer d.Close()

	es, err := rubber.New(tsLogger, settings.ElasticSearch.Cluster)
	if err != nil {
		tsLogger.Fatal("ERROR - Connecting to elasticsearch: ", zap.Error(err))
	}

	bc, err := bcache.New(tssts, settings.BoltPath)
	if err != nil {
		tsLogger.Fatal("", zap.Error(err))
	}

	var meta *tsmeta.Meta
	if false {
		meta = tsmeta.Create(tsmeta.NewLocal(tsLogger))
	} else {
		meta, err = tsmeta.New(tsLogger, tssts, es, bc, settings.Meta)
		if err != nil {
			tsLogger.Fatal("Error starting meta module", zap.Error(err))
		}
	}

	ks := keyspace.New(
		tssts,
		d.Session,
		meta,
		settings.Depot.Cassandra.Username,
		settings.Depot.Cassandra.Keyspace,
		settings.CompactionStrategy,
		settings.TTL.Max,
	)

	strg := gorilla.New(tsLogger, tssts, d, wal)
	strg.Start()

	cluster, err := cluster.New(tsLogger, strg, meta, settings.Cluster)
	if err != nil {
		tsLogger.Fatal("", zap.Error(err))
	}
<<<<<<< HEAD
	go func() {
		logger := tsLogger.With(
=======

	go func() {
		time.Sleep(time.Duration(settings.Cluster.ApplyWait) * time.Second)
		tsLogger := tsLogger.With(
>>>>>>> 7c843e4d
			zap.String("func", "main"),
			zap.String("package", "main"),
		)

		for pts := range wal.Load() {
<<<<<<< HEAD
			for _, p := range pts {
				err := cluster.WAL(&p)
				if err != nil {
					logger.Error(
						"failure loading point from write-ahead-log (wal)",
						zap.Error(err),
					)
				}
			}
=======

			cluster.WAL(pts)

>>>>>>> 7c843e4d
		}
		logger.Debug("finished loading points")
	}()

	limiter, err := limiter.New(settings.MaxRateLimit, settings.Burst, tsLogger)
	if err != nil {
		tsLogger.Fatal(err.Error())
	}

	coll, err := collector.New(tsLogger, tssts, cluster, meta, d, bc, ks, &settings, limiter)
	if err != nil {
		tsLogger.Fatal(err.Error())
	}

	uV2server := udp.New(tsLogger, settings.UDPserverV2, coll)
	uV2server.Start()

	collectorV1 := collector.UDPv1{}
	uV1server := udp.New(tsLogger, settings.UDPserver, collectorV1)
	uV1server.Start()

	p, err := plot.New(
		tsLogger,
		tssts,
		cluster,
		es,
		d,
		ks,
		settings.ElasticSearch.Index,
		settings.MaxTimeseries,
		settings.MaxConcurrentTimeseries,
		settings.MaxConcurrentReads,
		settings.LogQueryTSthreshold,
	)
	if err != nil {
		tsLogger.Fatal("", zap.Error(err))
	}

	uError := udpError.New(
		tsLogger,
		tssts,
		d.Session,
		ks,
		es,
		settings.ElasticSearch.Index,
		rcs,
	)

	tsRest := rest.New(
		tsLogger,
		sts,
		p,
		uError,
		ks,
		bc,
		coll,
		settings.HTTPserver,
		settings.Probe.Threshold,
	)
	tsRest.Start()

	tsLogger.Info("Mycenae started successfully")

<<<<<<< HEAD
	/*

	 */

	signalChannel := make(chan os.Signal, 1)
	signal.Notify(signalChannel, os.Interrupt, syscall.SIGTERM, syscall.SIGHUP)
=======
>>>>>>> 7c843e4d
	for {
		sig := <-signalChannel
		switch sig {
		case os.Interrupt, syscall.SIGTERM:
			stop(tsLogger, tsRest, coll, strg)
			return
		case syscall.SIGHUP:
			//THIS IS A HACK DO NOT EXTEND IT. THE FEATURE IS NICE BUT NEEDS TO BE DONE CORRECTLY!!!!!
			var (
				settings structs.Settings
				err      error
			)

			if strings.HasSuffix(confPath, ".json") {
				err = loader.ConfJson(confPath, &settings)
			} else if strings.HasSuffix(confPath, ".toml") {
				err = loader.ConfToml(confPath, &settings)
			} else {
				tsLogger.Error("Unknown file extension")
				continue
			}

			if err != nil {
				tsLogger.Error("ERROR - Loading Config file: ", zap.Error(err))
				continue
			} else {
				tsLogger.Info("Config file loaded.")
			}

			rcs, err := parseConsistencies(settings.ReadConsistency)
			if err != nil {
				tsLogger.Error(err.Error())
				continue
			}

			wcs, err := parseConsistencies(settings.WriteConsisteny)
			if err != nil {
				tsLogger.Error(err.Error())
				continue
			}

			d.SetWriteConsistencies(wcs)
			d.SetReadConsistencies(rcs)
			tsLogger.Info("New consistency set")
		}
	}
}

func parseConsistencies(names []string) ([]gocql.Consistency, error) {
	if len(names) == 0 {
		return nil, errors.New("consistency array cannot be empty")
	}
	if len(names) > 3 {
		return nil, errors.New("consistency array too big")
	}

	tmp := make([]gocql.Consistency, len(names))
	for i, cons := range names {
		switch strings.ToLower(cons) {
		case "one":
			tmp[i] = gocql.One
		case "quorum":
			tmp[i] = gocql.Quorum
		case "all":
			tmp[i] = gocql.All
		default:
			return nil, fmt.Errorf("error: unknown consistency: %s", cons)
		}
	}
	return tmp, nil
}

func stop(logger *zap.Logger, rest *rest.REST, collector *collector.Collector, strg *gorilla.Storage) {
	logger.Info("Stopping REST")
	rest.Stop()

	logger.Info("Stopping UDPv2")
	collector.Stop()

	logger.Info("Stopping storage")
	strg.Stop()
}<|MERGE_RESOLUTION|>--- conflicted
+++ resolved
@@ -131,35 +131,16 @@
 	if err != nil {
 		tsLogger.Fatal("", zap.Error(err))
 	}
-<<<<<<< HEAD
-	go func() {
-		logger := tsLogger.With(
-=======
 
 	go func() {
 		time.Sleep(time.Duration(settings.Cluster.ApplyWait) * time.Second)
-		tsLogger := tsLogger.With(
->>>>>>> 7c843e4d
+		logger := tsLogger.With(
 			zap.String("func", "main"),
 			zap.String("package", "main"),
 		)
 
 		for pts := range wal.Load() {
-<<<<<<< HEAD
-			for _, p := range pts {
-				err := cluster.WAL(&p)
-				if err != nil {
-					logger.Error(
-						"failure loading point from write-ahead-log (wal)",
-						zap.Error(err),
-					)
-				}
-			}
-=======
-
 			cluster.WAL(pts)
-
->>>>>>> 7c843e4d
 		}
 		logger.Debug("finished loading points")
 	}()
@@ -223,15 +204,8 @@
 
 	tsLogger.Info("Mycenae started successfully")
 
-<<<<<<< HEAD
-	/*
-
-	 */
-
 	signalChannel := make(chan os.Signal, 1)
 	signal.Notify(signalChannel, os.Interrupt, syscall.SIGTERM, syscall.SIGHUP)
-=======
->>>>>>> 7c843e4d
 	for {
 		sig := <-signalChannel
 		switch sig {
