--- conflicted
+++ resolved
@@ -106,12 +106,8 @@
 
 	es, err := rubber.New(tsLogger.General, settings.ElasticSearch.Cluster)
 	if err != nil {
-<<<<<<< HEAD
 		tsLogger.General.Error("ERROR - Connecting to elasticsearch: ", err)
 		os.Exit(1)
-=======
-		log.Fatalln("ERROR - Connecting to elasticsearch: ", err)
->>>>>>> 3aad385e
 	}
 
 	ks := keyspace.New(
