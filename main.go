--- conflicted
+++ resolved
@@ -283,38 +283,4 @@
 	collector.Stop()
 	fmt.Println("UDPv2 stopped")
 
-<<<<<<< HEAD
-=======
-}
-
-func startConsul(settings structs.Settings, logger structs.TsLog) {
-	err := embassy.NewConnection(settings.Consul)
-	if err != nil {
-		log.Println("ERROR - New connection consul: ", err)
-		return
-	}
-
-	for i, serv := range settings.Services {
-		service, err := embassy.NewService(logger.General, serv)
-		if err != nil {
-			log.Println("ERROR - Starting consul: ", err)
-			return
-		}
-
-		err = service.Register()
-		if err != nil {
-			log.Println("ERROR - Register consul service: ", err)
-			return
-		}
-
-		if i == 0 {
-			err = service.AddHTTPcheck(settings.HTTPCheck.Name, settings.HTTPCheck.Path, settings.HTTPCheck.Interval)
-		}
-	}
-
-	if err != nil {
-		log.Println("ERROR - Register consul HTTP Check: ", err)
-		return
-	}
->>>>>>> 7dfa3b80
 }