package main

import (
	"errors"
	"flag"
	"fmt"
	"log"
	"net/http"
	_ "net/http/pprof"
	"os"
	"strings"
<<<<<<< HEAD
	"syscall"
=======
>>>>>>> 1fdfe622

	"github.com/gocql/gocql"
	"go.uber.org/zap"

	"github.com/uol/gobol/loader"
	"github.com/uol/gobol/saw"
	"github.com/uol/gobol/snitch"

	"github.com/uol/mycenae/lib/collector"
	"github.com/uol/mycenae/lib/depot"
	"github.com/uol/mycenae/lib/rest"
	"github.com/uol/mycenae/lib/structs"
	"github.com/uol/mycenae/lib/tsstats"

	"github.com/uol/gobol/rubber"
	"github.com/uol/mycenae/lib/bcache"
	"github.com/uol/mycenae/lib/cluster"
	"github.com/uol/mycenae/lib/gorilla"
	"github.com/uol/mycenae/lib/keyspace"
	"github.com/uol/mycenae/lib/plot"
	"github.com/uol/mycenae/lib/udp"
	"github.com/uol/mycenae/lib/udpError"
	"go.uber.org/zap"
	"os/signal"
	"syscall"
)

func main() {

	log.Println("Starting Mycenae")

	//Parse of command line arguments.
	var confPath string

	flag.StringVar(&confPath, "config", "config.toml", "path to configuration file")
	flag.Parse()

	//Load conf file.
	settings := new(structs.Settings)

	err := loader.ConfToml(confPath, &settings)
	if err != nil {
		log.Fatal("ERROR - Loading Config file: ", err)
	} else {
		log.Println("Config file loaded.")
	}

	tsLogger, err := saw.New(settings.Logs.LogLevel, settings.Logs.Environment)
	if err != nil {
		log.Fatal("ERROR - Starting logger: ", err)
	}

	go func() {
		log.Println(http.ListenAndServe("0.0.0.0:6666", nil))
	}()

	sts, err := snitch.New(tsLogger, settings.Stats)
<<<<<<< HEAD
	if err != nil {
		tsLogger.Fatal("ERROR - Starting stats: ", zap.Error(err))
	}

	tssts, err := tsstats.New(tsLogger, sts, settings.Stats.Interval)
	if err != nil {
		tsLogger.Fatal(err.Error())
=======
	if err != nil {
		log.Fatal("ERROR - Starting stats: ", zap.Error(err))
	}

	tssts, err := tsstats.New(tsLogger, sts, settings.Stats.Interval)
	if err != nil {
		tsLogger.Fatal("", zap.Error(err))
>>>>>>> 1fdfe622
	}

	rcs, err := parseConsistencies(settings.ReadConsistency)
	if err != nil {
<<<<<<< HEAD
		tsLogger.Fatal(err.Error())
=======
		tsLogger.Fatal("", zap.Error(err))
>>>>>>> 1fdfe622
	}

	wcs, err := parseConsistencies(settings.WriteConsisteny)
	if err != nil {
<<<<<<< HEAD
		tsLogger.Fatal(err.Error())
=======
		tsLogger.Error("", zap.Error(err))
		os.Exit(1)
>>>>>>> 1fdfe622
	}

	d, err := depot.NewCassandra(
		settings.Cassandra,
		rcs,
		wcs,
		tsLogger,
		tssts,
	)
	if err != nil {
<<<<<<< HEAD
		tsLogger.Fatal("ERROR - Connecting to cassandra: ", zap.Error(err))
=======
		log.Fatal("ERROR - Connecting to cassandra: ", zap.Error(err))
>>>>>>> 1fdfe622

	}
	defer d.Close()

	es, err := rubber.New(tsLogger, settings.ElasticSearch.Cluster)
	if err != nil {
<<<<<<< HEAD
		tsLogger.Fatal("ERROR - Connecting to elasticsearch: ", zap.Error(err))
=======
		log.Fatal("ERROR - Connecting to elasticsearch: ", zap.Error(err))
>>>>>>> 1fdfe622
	}

	ks := keyspace.New(
		tssts,
		d.Session,
		es,
		settings.Cassandra.Username,
		settings.Cassandra.Keyspace,
		settings.CompactionStrategy,
		settings.TTL.Max,
	)

	bc, err := bcache.New(tssts, ks, settings.BoltPath)
	if err != nil {
<<<<<<< HEAD
		tsLogger.Fatal("", zap.Error(err))
=======
		tsLogger.Error("", zap.Error(err))
		os.Exit(1)
>>>>>>> 1fdfe622
	}

	wal, err := gorilla.NewWAL(settings.WALPath)
	if err != nil {
<<<<<<< HEAD
		tsLogger.Fatal(err.Error())
=======
		tsLogger.Error("", zap.Error(err))
		os.Exit(1)
>>>>>>> 1fdfe622
	}
	wal.Start()

	strg := gorilla.New(tsLogger, tssts, d, wal)
	strg.Load()

	cluster, err := cluster.New(tsLogger, strg, settings.Cluster)
	if err != nil {
		tsLogger.Fatal("", zap.Error(err))
	}

	coll, err := collector.New(tsLogger, tssts, cluster, d, es, bc, settings)
	if err != nil {
<<<<<<< HEAD
		tsLogger.Fatal(err.Error())
	}

	uV2server := udp.New(tsLogger, settings.UDPserverV2, coll)
=======
		tsLogger.Error("", zap.Error(err))
		return
	}

	uV2server := udp.New(tsLogger, settings.UDPserverV2, coll)

>>>>>>> 1fdfe622
	uV2server.Start()

	collectorV1 := collector.UDPv1{}

	uV1server := udp.New(tsLogger, settings.UDPserver, collectorV1)
<<<<<<< HEAD
=======

>>>>>>> 1fdfe622
	uV1server.Start()

	p, err := plot.New(
		tsLogger,
		tssts,
		cluster,
		es,
		bc,
		settings.ElasticSearch.Index,
		settings.MaxTimeseries,
		settings.MaxConcurrentTimeseries,
		settings.MaxConcurrentReads,
		settings.LogQueryTSthreshold,
	)
	if err != nil {
<<<<<<< HEAD
		tsLogger.Fatal("", zap.Error(err))
=======
		tsLogger.Error("", zap.Error(err))
		os.Exit(1)
>>>>>>> 1fdfe622
	}

	uError := udpError.New(
		tsLogger,
		tssts,
		d.Session,
		bc,
		es,
		settings.ElasticSearch.Index,
		rcs,
	)

	tsRest := rest.New(
		tsLogger,
		sts,
		p,
		uError,
		ks,
		bc,
		coll,
		settings.HTTPserver,
		settings.Probe.Threshold,
	)
	tsRest.Start()

	signalChannel := make(chan os.Signal, 1)

	signal.Notify(signalChannel, os.Interrupt, syscall.SIGTERM, syscall.SIGHUP)

<<<<<<< HEAD
	tsLogger.Info("Mycenae started successfully")
=======
	fmt.Println("Mycenae started successfully")
>>>>>>> 1fdfe622

	for {
		sig := <-signalChannel
		switch sig {
		case os.Interrupt, syscall.SIGTERM:
			stop(tsLogger, tsRest, coll)
			return
		case syscall.SIGHUP:
			//THIS IS A HACK DO NOT EXTEND IT. THE FEATURE IS NICE BUT NEEDS TO BE DONE CORRECTLY!!!!!
			settings := new(structs.Settings)
			var err error

			if strings.HasSuffix(confPath, ".json") {
				err = loader.ConfJson(confPath, &settings)
			} else if strings.HasSuffix(confPath, ".toml") {
				err = loader.ConfToml(confPath, &settings)
			}
			if err != nil {
				tsLogger.Error("ERROR - Loading Config file: ", zap.Error(err))
				continue
			} else {
				tsLogger.Info("Config file loaded.")
			}

			rcs, err := parseConsistencies(settings.ReadConsistency)
			if err != nil {
<<<<<<< HEAD
				tsLogger.Error(err.Error())
=======
				tsLogger.Error("", zap.Error(err))
>>>>>>> 1fdfe622
				continue
			}

			wcs, err := parseConsistencies(settings.WriteConsisteny)
			if err != nil {
<<<<<<< HEAD
				tsLogger.Error(err.Error())
=======
				tsLogger.Error("", zap.Error(err))
>>>>>>> 1fdfe622
				continue
			}

			d.SetWriteConsistencies(wcs)
<<<<<<< HEAD

			d.SetReadConsistencies(rcs)

=======

			d.SetReadConsistencies(rcs)

>>>>>>> 1fdfe622
			tsLogger.Info("New consistency set")

		}
	}

	os.Exit(0)
}

func parseConsistencies(names []string) ([]gocql.Consistency, error) {
	if len(names) == 0 {
		return nil, errors.New("consistency array cannot be empty")
	}

	if len(names) > 3 {
		return nil, errors.New("consistency array too big")
	}

	tmp := make([]gocql.Consistency, len(names))
	for i, cons := range names {
		cons = strings.ToLower(cons)

		switch cons {
		case "one":
			tmp[i] = gocql.One
		case "quorum":
			tmp[i] = gocql.Quorum
		case "all":
			tmp[i] = gocql.All
		default:
			return nil, fmt.Errorf("error: unknown consistency: %s", cons)
		}
	}
	return tmp, nil
}

func stop(logger *zap.Logger, rest *rest.REST, collector *collector.Collector) {

	logger.Info("Stopping REST")
	rest.Stop()

	logger.Info("Stopping UDPv2")
	collector.Stop()

}<|MERGE_RESOLUTION|>--- conflicted
+++ resolved
@@ -8,36 +8,30 @@
 	"net/http"
 	_ "net/http/pprof"
 	"os"
+	"os/signal"
 	"strings"
-<<<<<<< HEAD
 	"syscall"
-=======
->>>>>>> 1fdfe622
 
 	"github.com/gocql/gocql"
 	"go.uber.org/zap"
 
 	"github.com/uol/gobol/loader"
+	"github.com/uol/gobol/rubber"
 	"github.com/uol/gobol/saw"
 	"github.com/uol/gobol/snitch"
 
+	"github.com/uol/mycenae/lib/bcache"
+	"github.com/uol/mycenae/lib/cluster"
 	"github.com/uol/mycenae/lib/collector"
 	"github.com/uol/mycenae/lib/depot"
+	"github.com/uol/mycenae/lib/gorilla"
+	"github.com/uol/mycenae/lib/keyspace"
+	"github.com/uol/mycenae/lib/plot"
 	"github.com/uol/mycenae/lib/rest"
 	"github.com/uol/mycenae/lib/structs"
 	"github.com/uol/mycenae/lib/tsstats"
-
-	"github.com/uol/gobol/rubber"
-	"github.com/uol/mycenae/lib/bcache"
-	"github.com/uol/mycenae/lib/cluster"
-	"github.com/uol/mycenae/lib/gorilla"
-	"github.com/uol/mycenae/lib/keyspace"
-	"github.com/uol/mycenae/lib/plot"
 	"github.com/uol/mycenae/lib/udp"
 	"github.com/uol/mycenae/lib/udpError"
-	"go.uber.org/zap"
-	"os/signal"
-	"syscall"
 )
 
 func main() {
@@ -70,7 +64,6 @@
 	}()
 
 	sts, err := snitch.New(tsLogger, settings.Stats)
-<<<<<<< HEAD
 	if err != nil {
 		tsLogger.Fatal("ERROR - Starting stats: ", zap.Error(err))
 	}
@@ -78,34 +71,16 @@
 	tssts, err := tsstats.New(tsLogger, sts, settings.Stats.Interval)
 	if err != nil {
 		tsLogger.Fatal(err.Error())
-=======
-	if err != nil {
-		log.Fatal("ERROR - Starting stats: ", zap.Error(err))
-	}
-
-	tssts, err := tsstats.New(tsLogger, sts, settings.Stats.Interval)
-	if err != nil {
-		tsLogger.Fatal("", zap.Error(err))
->>>>>>> 1fdfe622
 	}
 
 	rcs, err := parseConsistencies(settings.ReadConsistency)
 	if err != nil {
-<<<<<<< HEAD
-		tsLogger.Fatal(err.Error())
-=======
-		tsLogger.Fatal("", zap.Error(err))
->>>>>>> 1fdfe622
+		tsLogger.Fatal(err.Error())
 	}
 
 	wcs, err := parseConsistencies(settings.WriteConsisteny)
 	if err != nil {
-<<<<<<< HEAD
-		tsLogger.Fatal(err.Error())
-=======
-		tsLogger.Error("", zap.Error(err))
-		os.Exit(1)
->>>>>>> 1fdfe622
+		tsLogger.Fatal(err.Error())
 	}
 
 	d, err := depot.NewCassandra(
@@ -116,22 +91,13 @@
 		tssts,
 	)
 	if err != nil {
-<<<<<<< HEAD
 		tsLogger.Fatal("ERROR - Connecting to cassandra: ", zap.Error(err))
-=======
-		log.Fatal("ERROR - Connecting to cassandra: ", zap.Error(err))
->>>>>>> 1fdfe622
-
 	}
 	defer d.Close()
 
 	es, err := rubber.New(tsLogger, settings.ElasticSearch.Cluster)
 	if err != nil {
-<<<<<<< HEAD
 		tsLogger.Fatal("ERROR - Connecting to elasticsearch: ", zap.Error(err))
-=======
-		log.Fatal("ERROR - Connecting to elasticsearch: ", zap.Error(err))
->>>>>>> 1fdfe622
 	}
 
 	ks := keyspace.New(
@@ -146,22 +112,12 @@
 
 	bc, err := bcache.New(tssts, ks, settings.BoltPath)
 	if err != nil {
-<<<<<<< HEAD
 		tsLogger.Fatal("", zap.Error(err))
-=======
-		tsLogger.Error("", zap.Error(err))
-		os.Exit(1)
->>>>>>> 1fdfe622
 	}
 
 	wal, err := gorilla.NewWAL(settings.WALPath)
 	if err != nil {
-<<<<<<< HEAD
-		tsLogger.Fatal(err.Error())
-=======
-		tsLogger.Error("", zap.Error(err))
-		os.Exit(1)
->>>>>>> 1fdfe622
+		tsLogger.Fatal(err.Error())
 	}
 	wal.Start()
 
@@ -175,28 +131,15 @@
 
 	coll, err := collector.New(tsLogger, tssts, cluster, d, es, bc, settings)
 	if err != nil {
-<<<<<<< HEAD
 		tsLogger.Fatal(err.Error())
 	}
 
 	uV2server := udp.New(tsLogger, settings.UDPserverV2, coll)
-=======
-		tsLogger.Error("", zap.Error(err))
-		return
-	}
-
-	uV2server := udp.New(tsLogger, settings.UDPserverV2, coll)
-
->>>>>>> 1fdfe622
 	uV2server.Start()
 
 	collectorV1 := collector.UDPv1{}
 
 	uV1server := udp.New(tsLogger, settings.UDPserver, collectorV1)
-<<<<<<< HEAD
-=======
-
->>>>>>> 1fdfe622
 	uV1server.Start()
 
 	p, err := plot.New(
@@ -212,12 +155,7 @@
 		settings.LogQueryTSthreshold,
 	)
 	if err != nil {
-<<<<<<< HEAD
 		tsLogger.Fatal("", zap.Error(err))
-=======
-		tsLogger.Error("", zap.Error(err))
-		os.Exit(1)
->>>>>>> 1fdfe622
 	}
 
 	uError := udpError.New(
@@ -247,11 +185,7 @@
 
 	signal.Notify(signalChannel, os.Interrupt, syscall.SIGTERM, syscall.SIGHUP)
 
-<<<<<<< HEAD
 	tsLogger.Info("Mycenae started successfully")
-=======
-	fmt.Println("Mycenae started successfully")
->>>>>>> 1fdfe622
 
 	for {
 		sig := <-signalChannel
@@ -278,34 +212,20 @@
 
 			rcs, err := parseConsistencies(settings.ReadConsistency)
 			if err != nil {
-<<<<<<< HEAD
 				tsLogger.Error(err.Error())
-=======
-				tsLogger.Error("", zap.Error(err))
->>>>>>> 1fdfe622
 				continue
 			}
 
 			wcs, err := parseConsistencies(settings.WriteConsisteny)
 			if err != nil {
-<<<<<<< HEAD
 				tsLogger.Error(err.Error())
-=======
-				tsLogger.Error("", zap.Error(err))
->>>>>>> 1fdfe622
 				continue
 			}
 
 			d.SetWriteConsistencies(wcs)
-<<<<<<< HEAD
 
 			d.SetReadConsistencies(rcs)
 
-=======
-
-			d.SetReadConsistencies(rcs)
-
->>>>>>> 1fdfe622
 			tsLogger.Info("New consistency set")
 
 		}
