package meta

import (
	"github.com/uol/gobol"
	"github.com/uol/gobol/rubber"
	"github.com/uol/mycenae/lib/bcache"
<<<<<<< HEAD
=======
	"github.com/uol/mycenae/lib/tsstats"
	"github.com/uol/mycenae/lib/utils"

>>>>>>> 74368ceb
	pb "github.com/uol/mycenae/lib/proto"
	"github.com/uol/mycenae/lib/tsstats"
	"go.uber.org/zap"
)

<<<<<<< HEAD
// Backend defines the behaviour of Meta
type Backend interface {
	Handle(ksts *string, pkt *pb.Meta) bool
	SaveTxtMeta(packet *pb.Meta)
	CheckTSID(esType, id string) (bool, gobol.Error)
}

// Meta is a wrapper around the meta backend
type Meta struct {
	Backend
}

// Create creates the wrapper given a backend
func Create(backend Backend) *Meta {
	return &Meta{
		Backend: backend,
=======
var (
	gblog *zap.Logger
	stats *tsstats.StatsTS
)

type Meta struct {
	boltc    *bcache.Bcache
	validKey *regexp.Regexp
	settings *Settings
	persist  persistence

	concPoints  chan struct{}
	concBulk    chan struct{}
	metaPntChan chan *pb.Meta
	metaTxtChan chan *pb.Meta
	metaPayload *bytes.Buffer

	sm *savingObj

	receivedSinceLastProbe int64
	errorsSinceLastProbe   int64
	saving                 int64
	shutdown               bool
}

type savingObj struct {
	mm  map[string]*pb.Meta
	mtx sync.RWMutex
}

func (so *savingObj) get(ksts []byte) (*pb.Meta, bool) {
	so.mtx.RLock()
	defer so.mtx.RUnlock()
	v, ok := so.mm[string(ksts)]
	return v, ok
}

func (so *savingObj) add(ksts []byte, m *pb.Meta) {
	so.mtx.Lock()
	defer so.mtx.Unlock()
	so.mm[string(ksts)] = nil
}

func (so *savingObj) del(key *string) {
	so.mtx.Lock()
	defer so.mtx.Unlock()
	delete(so.mm, *key)
}

func (so *savingObj) iter() <-chan string {
	c := make(chan string)
	go func() {
		so.mtx.RLock()
		for k := range so.mm {
			so.mtx.RUnlock()
			c <- k
			so.mtx.RLock()
		}
		so.mtx.RUnlock()
		close(c)
	}()
	return c
}

type Settings struct {
	MetaSaveInterval    string
	MaxConcurrentBulks  int
	MaxConcurrentPoints int
	MaxMetaBulkSize     int
	MetaBufferSize      int
	MetaHeadInterval    string
}

func New(
	log *zap.Logger,
	sts *tsstats.StatsTS,
	es *rubber.Elastic,
	bc *bcache.Bcache,
	set *Settings,
) (*Meta, error) {

	d, err := time.ParseDuration(set.MetaSaveInterval)
	if err != nil {
		return nil, err
	}
	hd, err := time.ParseDuration(set.MetaHeadInterval)
	if err != nil {
		return nil, err
	}

	gblog = log
	stats = sts

	m := &Meta{
		boltc:       bc,
		settings:    set,
		validKey:    regexp.MustCompile(`^[0-9A-Za-z-._%&#;/]+$`),
		concPoints:  make(chan struct{}, set.MaxConcurrentPoints),
		concBulk:    make(chan struct{}, set.MaxConcurrentBulks),
		metaPntChan: make(chan *pb.Meta, set.MetaBufferSize),
		metaTxtChan: make(chan *pb.Meta, set.MetaBufferSize),
		metaPayload: &bytes.Buffer{},
		persist: persistence{
			esearch: es,
		},
		sm: &savingObj{mm: make(map[string]*pb.Meta)},
	}

	gblog.Debug(
		"meta initialized",
		zap.String("MetaSaveInterval", set.MetaSaveInterval),
		zap.Int("MaxConcurrentBulks", set.MaxConcurrentBulks),
		zap.Int("MaxConcurrentPoints", set.MaxConcurrentPoints),
		zap.Int("MaxMetaBulkSize", set.MaxMetaBulkSize),
		zap.Int("MetaBufferSize", set.MetaBufferSize),
	)

	go m.metaCoordinator(d, hd)

	return m, nil
}

func (meta *Meta) metaCoordinator(saveInterval time.Duration, headInterval time.Duration) {

	go func() {
		ticker := time.NewTicker(saveInterval)
		for {
			select {
			case <-ticker.C:
				for ksts := range meta.sm.iter() {
					//found, gerr := meta.boltc.GetTsNumber(ksts, meta.CheckTSID)
					found, gerr := meta.CheckTSID("meta", ksts)
					if gerr != nil {
						gblog.Error(
							gerr.Error(),
							zap.String("func", "metaCoordinator/SaveBulkES"),
						)
						continue
					}
					if !found {
						if pkt, ok := meta.sm.get([]byte(ksts)); ok {
							meta.metaPntChan <- pkt
							time.Sleep(headInterval)
							continue
						}
					}
					time.Sleep(headInterval)
					meta.boltc.Set(ksts)
					meta.sm.del(&ksts)

				}
			}
		}
	}()

	ticker := time.NewTicker(saveInterval)

	for {
		select {
		case <-ticker.C:

			if meta.metaPayload.Len() != 0 {

				meta.concBulk <- struct{}{}

				bulk := &bytes.Buffer{}

				err := meta.readMeta(bulk)
				if err != nil {
					gblog.Error(
						"",
						zap.String("func", "metaCoordinator"),
						zap.Error(err),
					)
					continue
				}

				go meta.saveBulk(bulk)

			}

		case p := <-meta.metaPntChan:

			gerr := meta.generateBulk(p, true)
			if gerr != nil {
				gblog.Error(
					gerr.Error(),
					zap.String("func", "metaCoordinator/SaveBulkES"),
				)
			}

			if meta.metaPayload.Len() > meta.settings.MaxMetaBulkSize {

				meta.concBulk <- struct{}{}

				bulk := &bytes.Buffer{}

				err := meta.readMeta(bulk)
				if err != nil {
					gblog.Error(
						"",
						zap.String("func", "metaCoordinator"),
						zap.Error(err),
					)
					continue
				}

				go meta.saveBulk(bulk)
			}

		case p := <-meta.metaTxtChan:

			gerr := meta.generateBulk(p, false)
			if gerr != nil {
				gblog.Error(
					gerr.Error(),
					zap.String("func", "metaCoordinator/SaveBulkES"),
				)
			}

			if meta.metaPayload.Len() > meta.settings.MaxMetaBulkSize {

				meta.concBulk <- struct{}{}

				bulk := &bytes.Buffer{}

				err := meta.readMeta(bulk)
				if err != nil {
					gblog.Error(
						"",
						zap.String("func", "metaCoordinator"),
						zap.Error(err),
					)
					continue
				}

				go meta.saveBulk(bulk)
			}
		}
	}
}

func (meta *Meta) readMeta(bulk *bytes.Buffer) error {

	for {
		b, err := meta.metaPayload.ReadBytes(124)
		if err != nil {
			return err
		}

		b = b[:len(b)-1]

		_, err = bulk.Write(b)
		if err != nil {
			return err
		}

		if bulk.Len() >= meta.settings.MaxMetaBulkSize || meta.metaPayload.Len() == 0 {
			break
		}
	}

	return nil
}

func (meta *Meta) Handle(pkt *pb.Meta) bool {

	ksts := utils.KSTS(pkt.GetKsid(), pkt.GetTsid())
	if meta.boltc.Get(ksts) {
		/*
			gblog.Debug(
				"point already in cache",
				zap.String("package", "meta"),
				zap.String("func", "Handle"),
				zap.String("ksts", *ksts),
			)
		*/
		return true
	}

	if _, ok := meta.sm.get(ksts); !ok {
		gblog.Debug(
			"adding point in save map",
			zap.String("package", "meta"),
			zap.String("func", "Handle"),
			zap.String("ksts", string(ksts)),
		)
		meta.sm.add(ksts, pkt)
		meta.metaPntChan <- pkt
	}

	return false
}

func (meta *Meta) SaveTxtMeta(packet *pb.Meta) {

	ksts := utils.KSTS(packet.GetKsid(), packet.GetTsid())

	if len(meta.metaTxtChan) >= meta.settings.MetaBufferSize {
		gblog.Warn(
			fmt.Sprintf("discarding point: %v", packet),
			zap.String("package", "meta"),
			zap.String("func", "SaveMeta"),
		)
		statsLostMeta()
		return
	}
	found, gerr := meta.boltc.GetTsText(string(ksts), meta.CheckTSID)
	if gerr != nil {
		gblog.Error(
			gerr.Error(),
			zap.String("func", "saveMeta"),
			zap.Error(gerr),
		)

		atomic.AddInt64(&meta.errorsSinceLastProbe, 1)
	}

	if !found {
		meta.metaTxtChan <- packet
		statsBulkPoints()
>>>>>>> 74368ceb
	}
}

// New creates an elastic search meta storage
func New(log *zap.Logger, sts *tsstats.StatsTS, es *rubber.Elastic, bc *bcache.Bcache, set *Settings) (*Meta, error) {
	em, err := createElasticMeta(log, sts, es, bc, set)
	if err != nil {
		return nil, err
	}
	return Create(em), nil
}<|MERGE_RESOLUTION|>--- conflicted
+++ resolved
@@ -4,18 +4,13 @@
 	"github.com/uol/gobol"
 	"github.com/uol/gobol/rubber"
 	"github.com/uol/mycenae/lib/bcache"
-<<<<<<< HEAD
-=======
 	"github.com/uol/mycenae/lib/tsstats"
-	"github.com/uol/mycenae/lib/utils"
 
->>>>>>> 74368ceb
 	pb "github.com/uol/mycenae/lib/proto"
 	"github.com/uol/mycenae/lib/tsstats"
 	"go.uber.org/zap"
 )
 
-<<<<<<< HEAD
 // Backend defines the behaviour of Meta
 type Backend interface {
 	Handle(ksts *string, pkt *pb.Meta) bool
@@ -32,329 +27,6 @@
 func Create(backend Backend) *Meta {
 	return &Meta{
 		Backend: backend,
-=======
-var (
-	gblog *zap.Logger
-	stats *tsstats.StatsTS
-)
-
-type Meta struct {
-	boltc    *bcache.Bcache
-	validKey *regexp.Regexp
-	settings *Settings
-	persist  persistence
-
-	concPoints  chan struct{}
-	concBulk    chan struct{}
-	metaPntChan chan *pb.Meta
-	metaTxtChan chan *pb.Meta
-	metaPayload *bytes.Buffer
-
-	sm *savingObj
-
-	receivedSinceLastProbe int64
-	errorsSinceLastProbe   int64
-	saving                 int64
-	shutdown               bool
-}
-
-type savingObj struct {
-	mm  map[string]*pb.Meta
-	mtx sync.RWMutex
-}
-
-func (so *savingObj) get(ksts []byte) (*pb.Meta, bool) {
-	so.mtx.RLock()
-	defer so.mtx.RUnlock()
-	v, ok := so.mm[string(ksts)]
-	return v, ok
-}
-
-func (so *savingObj) add(ksts []byte, m *pb.Meta) {
-	so.mtx.Lock()
-	defer so.mtx.Unlock()
-	so.mm[string(ksts)] = nil
-}
-
-func (so *savingObj) del(key *string) {
-	so.mtx.Lock()
-	defer so.mtx.Unlock()
-	delete(so.mm, *key)
-}
-
-func (so *savingObj) iter() <-chan string {
-	c := make(chan string)
-	go func() {
-		so.mtx.RLock()
-		for k := range so.mm {
-			so.mtx.RUnlock()
-			c <- k
-			so.mtx.RLock()
-		}
-		so.mtx.RUnlock()
-		close(c)
-	}()
-	return c
-}
-
-type Settings struct {
-	MetaSaveInterval    string
-	MaxConcurrentBulks  int
-	MaxConcurrentPoints int
-	MaxMetaBulkSize     int
-	MetaBufferSize      int
-	MetaHeadInterval    string
-}
-
-func New(
-	log *zap.Logger,
-	sts *tsstats.StatsTS,
-	es *rubber.Elastic,
-	bc *bcache.Bcache,
-	set *Settings,
-) (*Meta, error) {
-
-	d, err := time.ParseDuration(set.MetaSaveInterval)
-	if err != nil {
-		return nil, err
-	}
-	hd, err := time.ParseDuration(set.MetaHeadInterval)
-	if err != nil {
-		return nil, err
-	}
-
-	gblog = log
-	stats = sts
-
-	m := &Meta{
-		boltc:       bc,
-		settings:    set,
-		validKey:    regexp.MustCompile(`^[0-9A-Za-z-._%&#;/]+$`),
-		concPoints:  make(chan struct{}, set.MaxConcurrentPoints),
-		concBulk:    make(chan struct{}, set.MaxConcurrentBulks),
-		metaPntChan: make(chan *pb.Meta, set.MetaBufferSize),
-		metaTxtChan: make(chan *pb.Meta, set.MetaBufferSize),
-		metaPayload: &bytes.Buffer{},
-		persist: persistence{
-			esearch: es,
-		},
-		sm: &savingObj{mm: make(map[string]*pb.Meta)},
-	}
-
-	gblog.Debug(
-		"meta initialized",
-		zap.String("MetaSaveInterval", set.MetaSaveInterval),
-		zap.Int("MaxConcurrentBulks", set.MaxConcurrentBulks),
-		zap.Int("MaxConcurrentPoints", set.MaxConcurrentPoints),
-		zap.Int("MaxMetaBulkSize", set.MaxMetaBulkSize),
-		zap.Int("MetaBufferSize", set.MetaBufferSize),
-	)
-
-	go m.metaCoordinator(d, hd)
-
-	return m, nil
-}
-
-func (meta *Meta) metaCoordinator(saveInterval time.Duration, headInterval time.Duration) {
-
-	go func() {
-		ticker := time.NewTicker(saveInterval)
-		for {
-			select {
-			case <-ticker.C:
-				for ksts := range meta.sm.iter() {
-					//found, gerr := meta.boltc.GetTsNumber(ksts, meta.CheckTSID)
-					found, gerr := meta.CheckTSID("meta", ksts)
-					if gerr != nil {
-						gblog.Error(
-							gerr.Error(),
-							zap.String("func", "metaCoordinator/SaveBulkES"),
-						)
-						continue
-					}
-					if !found {
-						if pkt, ok := meta.sm.get([]byte(ksts)); ok {
-							meta.metaPntChan <- pkt
-							time.Sleep(headInterval)
-							continue
-						}
-					}
-					time.Sleep(headInterval)
-					meta.boltc.Set(ksts)
-					meta.sm.del(&ksts)
-
-				}
-			}
-		}
-	}()
-
-	ticker := time.NewTicker(saveInterval)
-
-	for {
-		select {
-		case <-ticker.C:
-
-			if meta.metaPayload.Len() != 0 {
-
-				meta.concBulk <- struct{}{}
-
-				bulk := &bytes.Buffer{}
-
-				err := meta.readMeta(bulk)
-				if err != nil {
-					gblog.Error(
-						"",
-						zap.String("func", "metaCoordinator"),
-						zap.Error(err),
-					)
-					continue
-				}
-
-				go meta.saveBulk(bulk)
-
-			}
-
-		case p := <-meta.metaPntChan:
-
-			gerr := meta.generateBulk(p, true)
-			if gerr != nil {
-				gblog.Error(
-					gerr.Error(),
-					zap.String("func", "metaCoordinator/SaveBulkES"),
-				)
-			}
-
-			if meta.metaPayload.Len() > meta.settings.MaxMetaBulkSize {
-
-				meta.concBulk <- struct{}{}
-
-				bulk := &bytes.Buffer{}
-
-				err := meta.readMeta(bulk)
-				if err != nil {
-					gblog.Error(
-						"",
-						zap.String("func", "metaCoordinator"),
-						zap.Error(err),
-					)
-					continue
-				}
-
-				go meta.saveBulk(bulk)
-			}
-
-		case p := <-meta.metaTxtChan:
-
-			gerr := meta.generateBulk(p, false)
-			if gerr != nil {
-				gblog.Error(
-					gerr.Error(),
-					zap.String("func", "metaCoordinator/SaveBulkES"),
-				)
-			}
-
-			if meta.metaPayload.Len() > meta.settings.MaxMetaBulkSize {
-
-				meta.concBulk <- struct{}{}
-
-				bulk := &bytes.Buffer{}
-
-				err := meta.readMeta(bulk)
-				if err != nil {
-					gblog.Error(
-						"",
-						zap.String("func", "metaCoordinator"),
-						zap.Error(err),
-					)
-					continue
-				}
-
-				go meta.saveBulk(bulk)
-			}
-		}
-	}
-}
-
-func (meta *Meta) readMeta(bulk *bytes.Buffer) error {
-
-	for {
-		b, err := meta.metaPayload.ReadBytes(124)
-		if err != nil {
-			return err
-		}
-
-		b = b[:len(b)-1]
-
-		_, err = bulk.Write(b)
-		if err != nil {
-			return err
-		}
-
-		if bulk.Len() >= meta.settings.MaxMetaBulkSize || meta.metaPayload.Len() == 0 {
-			break
-		}
-	}
-
-	return nil
-}
-
-func (meta *Meta) Handle(pkt *pb.Meta) bool {
-
-	ksts := utils.KSTS(pkt.GetKsid(), pkt.GetTsid())
-	if meta.boltc.Get(ksts) {
-		/*
-			gblog.Debug(
-				"point already in cache",
-				zap.String("package", "meta"),
-				zap.String("func", "Handle"),
-				zap.String("ksts", *ksts),
-			)
-		*/
-		return true
-	}
-
-	if _, ok := meta.sm.get(ksts); !ok {
-		gblog.Debug(
-			"adding point in save map",
-			zap.String("package", "meta"),
-			zap.String("func", "Handle"),
-			zap.String("ksts", string(ksts)),
-		)
-		meta.sm.add(ksts, pkt)
-		meta.metaPntChan <- pkt
-	}
-
-	return false
-}
-
-func (meta *Meta) SaveTxtMeta(packet *pb.Meta) {
-
-	ksts := utils.KSTS(packet.GetKsid(), packet.GetTsid())
-
-	if len(meta.metaTxtChan) >= meta.settings.MetaBufferSize {
-		gblog.Warn(
-			fmt.Sprintf("discarding point: %v", packet),
-			zap.String("package", "meta"),
-			zap.String("func", "SaveMeta"),
-		)
-		statsLostMeta()
-		return
-	}
-	found, gerr := meta.boltc.GetTsText(string(ksts), meta.CheckTSID)
-	if gerr != nil {
-		gblog.Error(
-			gerr.Error(),
-			zap.String("func", "saveMeta"),
-			zap.Error(gerr),
-		)
-
-		atomic.AddInt64(&meta.errorsSinceLastProbe, 1)
-	}
-
-	if !found {
-		meta.metaTxtChan <- packet
-		statsBulkPoints()
->>>>>>> 74368ceb
 	}
 }
 
