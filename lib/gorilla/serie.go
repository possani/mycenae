package gorilla

import (
	"io"
	"sync"
	"time"

	"github.com/uol/go-tsz"
	pb "github.com/uol/mycenae/lib/proto"

	"github.com/uol/gobol"
	"github.com/uol/mycenae/lib/depot"
	"github.com/uol/mycenae/lib/utils"
	"go.uber.org/zap"
)

type serie struct {
	mtx        sync.RWMutex
	mtxDepot   sync.Mutex
	ksid       string
	tsid       string
	blocks     [utils.MaxBlocks]*block
	index      int
	saveIdx    int
	lastWrite  int64
	lastAccess int64
	cleanup    bool
	persist    depot.Persistence
}

type query struct {
	id  int
	pts []*pb.Point
}

func newSerie(persist depot.Persistence, ksid, tsid string) *serie {

	s := &serie{
		ksid:       ksid,
		tsid:       tsid,
		lastWrite:  time.Now().Unix(),
		lastAccess: time.Now().Unix(),
		persist:    persist,
		blocks:     [12]*block{},
	}

	s.init()

	return s
}

func (t *serie) init() {

	log := gblog.With(
		zap.String("package", "gorilla"),
		zap.String("func", "serie/init"),
		zap.String("ksid", t.ksid),
		zap.String("tsid", t.tsid),
	)

	t.mtx.Lock()
	defer t.mtx.Unlock()

	log.Debug("initializing serie")

	now := time.Now().Unix()

	t.index = utils.GetIndex(now)
	t.saveIdx = -1

	blkid := utils.BlockID(now)
	i := utils.GetIndex(blkid)

	t.blocks[i] = &block{id: blkid}

	blkPoints, err := t.persist.Read(t.ksid, t.tsid, blkid)
	if err != nil {
		log.Error(
			"error to initialize block",
			zap.Int64("blkid", blkid),
			zap.Error(err),
		)
		return
	}

	t.blocks[i].SetPoints(blkPoints)

}

func (t *serie) addPoint(p *pb.TSPoint) gobol.Error {
	t.mtx.Lock()
	defer t.mtx.Unlock()
	now := time.Now().Unix()

	log := gblog.With(
		zap.String("ksid", t.ksid),
		zap.String("tsid", t.tsid),
		zap.String("package", "gorilla"),
		zap.String("func", "serie/addPoint"),
	)

	delta := int(p.GetDate() - t.blocks[t.index].id)

	if delta >= bucketSize {
		t.lastWrite = now

		t.saveIdx = t.index
		t.cleanup = true

		t.index = utils.GetIndex(p.GetDate())
		blkid := utils.BlockID(p.GetDate())
		if t.blocks[t.index] == nil {
			log.Debug(
				"new block",
				zap.Int("index", t.index),
				zap.Int64("blkid", blkid),
			)
			t.blocks[t.index] = &block{id: blkid}
			t.blocks[t.index].Add(p)
			return nil
		}

		if t.blocks[t.index].id != blkid {
			log.Debug(
				"resetting block",
				zap.Int("index", t.index),
				zap.Int64("blkid", blkid),
			)
			t.store(t.index)
			t.blocks[t.index].Reset(blkid)
			t.blocks[t.index].Add(p)
			return nil
		}

		log.Debug(
			"updating block",
			zap.Int("index", t.index),
			zap.Int64("blkid", blkid),
		)

		return t.update(p)

	}

	if delta < 0 {
		t.lastWrite = now
		return t.update(p)
	}

	t.lastWrite = now
	t.blocks[t.index].Add(p)

	//log.Debug("point written successfully")
	return nil
}

func (t *serie) toDepot() bool {
	t.mtx.Lock()
	defer t.mtx.Unlock()

	ksid := t.ksid
	tsid := t.tsid
	idx := t.index
	lw := t.lastWrite
	la := t.lastAccess
	saveIdx := t.saveIdx
	cleanup := t.cleanup

	now := time.Now().Unix()
	delta := now - lw

	log := gblog.With(
		zap.String("ksid", ksid),
		zap.String("tsid", tsid),
		zap.Int64("lastWrite", lw),
		zap.Int64("lastAccess", la),
		zap.Int("index", idx),
		zap.Int64("delta", delta),
		zap.Bool("cleanup", cleanup),
		zap.String("package", "gorilla"),
		zap.String("func", "serie/toDepot"),
	)

	if saveIdx >= 0 {
		go t.store(saveIdx)
		if t.saveIdx == saveIdx {
			t.saveIdx = -1
		}
		return false
	}

	if cleanup {
		if now-la >= utils.Hour {
			log.Info("cleanup serie")
			for i := 0; i < utils.MaxBlocks; i++ {
				if idx != i {
					t.blocks[i] = nil
				}
			}
			t.cleanup = false
		}
	}

	if delta >= utils.Hour {
		log.Info("sending serie to depot")
		go t.store(idx)
	}

	if now-la >= utils.Hour && now-lw >= utils.Hour {
		log.Info("serie must leave memory")
		return true
	}

	return false
}

func (t *serie) stop() (int64, gobol.Error) {
	t.mtx.Lock()
	defer t.mtx.Unlock()

	if t.saveIdx >= 0 {
		go t.store(t.saveIdx)
	}

	return t.blocks[t.index].id, t.store(t.index)
}

func (t *serie) update(p *pb.TSPoint) gobol.Error {
	t.mtxDepot.Lock()
	defer t.mtxDepot.Unlock()

	blkID := utils.BlockID(p.GetDate())

	log := gblog.With(
		zap.String("ksid", t.ksid),
		zap.String("tsid", t.tsid),
		zap.Int64("blkid", blkID),
		zap.Int64("pointDate", p.GetDate()),
		zap.Float32("pointValue", p.GetValue()),
		zap.String("package", "gorilla"),
		zap.String("func", "serie/update"),
	)

	index := utils.GetIndex(blkID)

	var pByte []byte
	var blk *block
	if t.blocks[index] != nil && t.blocks[index].id == blkID {

		pByte = t.blocks[index].GetPoints()
		blk = t.blocks[index]

	} else {

		x, gerr := t.persist.Read(t.ksid, t.tsid, blkID)
		if gerr != nil {
			log.Error(
				gerr.Error(),
				zap.Error(gerr),
			)
			return gerr
		}

		pByte = x
		blk = &block{id: blkID}

	}

	err := blk.NewEncoder(pByte, p.GetDate(), p.GetValue())
	if err != nil {
		return errTsz("serie/update", t.ksid, t.tsid, 0, err)
	}

	gerr := t.persist.Write(t.ksid, t.tsid, blkID, blk.GetPoints())
	if gerr != nil {
		return gerr
	}

	log.Debug("block updated")

	return nil

}

func (t *serie) read(start, end int64) ([]*pb.Point, gobol.Error) {
	t.mtx.RLock()
	defer t.mtx.RUnlock()

	now := time.Now().Unix()
	t.lastAccess = now
	t.cleanup = true

	// Oldest Index
	oi := t.index + 1
	if oi >= utils.MaxBlocks {
		oi = 0
	}

	var ot int64
	if t.blocks[oi] != nil {
		ot = t.blocks[oi].id
	} else {
		ot = t.blocks[t.index].id - (22 * utils.Hour)
		// calc old time
	}

	log := gblog.With(
		zap.String("package", "storage/serie"),
		zap.String("func", "read"),
		zap.String("ksid", t.ksid),
		zap.String("tsid", t.tsid),
		zap.Int64("start", start),
		zap.Int64("end", end),
		zap.Int("index", t.index),
		zap.Int("oldestIndex", oi),
		zap.Int64("oldestTime", ot),
	)

	memStart := start
	var oldPts []*pb.Point
	if start < ot {
		memStart = ot
		pEnd := ot
		if end < ot || end > now {
			pEnd = end
		}
		p, err := t.readPersistence(start, pEnd)
		if err != nil {
			return nil, err
		}
		if len(p) > 0 {
			oldPts = p
		}
		log.Debug(
			"points read from depot",
			zap.Int("persistenceCount", len(oldPts)),
		)
	}

	totalCount := len(oldPts)

	blksID := []int64{}

<<<<<<< HEAD
	blkidEnd := BlockID(end)

	for {
		blkidStart := BlockID(memStart)
		blksID = append(blksID, blkidStart)

=======
	x := memStart
	blkidEnd := utils.BlockID(end)

	for {
		blkidStart := utils.BlockID(x)
		blksID = append(blksID, blkidStart)

		x += 2 * utils.Hour
>>>>>>> 74368ceb
		if blkidStart >= blkidEnd {
			break
		}
	}

	var memPts []*pb.Point
	if end > ot {
		ptsCh := make(chan query)
		defer close(ptsCh)

		for x, b := range blksID {
			i := utils.GetIndex(b)
			if t.blocks[i] == nil {
				pByte, gerr := t.persist.Read(t.ksid, t.tsid, b)
				if gerr != nil {
					log.Error(
						gerr.Error(),
						zap.Error(gerr),
					)
					return nil, gerr
				}
				t.blocks[i] = &block{id: b, points: pByte}
			}
			go t.blocks[i].rangePoints(x, start, end, ptsCh)
		}

		result := make([][]*pb.Point, len(blksID))
		var resultCount int
		for range blksID {
			q := <-ptsCh
			result[q.id] = q.pts
			size := len(result[q.id])
			if size > 0 {
				resultCount += size
			}
		}

		points := make([]*pb.Point, resultCount)
		totalCount += resultCount

		var size int
		// index must be from oldest point to the newest
		for i := range blksID {

			if len(result[i]) > 0 {
				copy(points[size:], result[i])
				size += len(result[i])
			}
		}

		memPts = points
	}

	pts := make([]*pb.Point, totalCount)
	copy(pts, oldPts)
	copy(pts[len(oldPts):], memPts)

	return pts, nil
}

func (t *serie) readPersistence(start, end int64) ([]*pb.Point, gobol.Error) {

	oldBlocksID := []int64{}

<<<<<<< HEAD
	blkidEnd := BlockID(end)
	for {
		blkidStart := BlockID(start)
		oldBlocksID = append(oldBlocksID, blkidStart)

=======
	x := start

	blkidEnd := utils.BlockID(end)

	for {
		blkidStart := utils.BlockID(x)
		oldBlocksID = append(oldBlocksID, blkidStart)

		x += 2 * utils.Hour
>>>>>>> 74368ceb
		if blkidStart >= blkidEnd {
			break
		}
	}

	log := gblog.With(
		zap.String("ksid", t.ksid),
		zap.String("tsid", t.tsid),
		zap.Int64("start", start),
		zap.Int64("end", end),
		zap.String("package", "gorilla"),
		zap.String("func", "serie/readPersistence"),
		zap.Int("blocksCount", len(oldBlocksID)),
	)

	log.Debug("reading...")

	var pts []*pb.Point
	for _, blkid := range oldBlocksID {

		log.Debug(
			"reading from persistence",
			zap.Int64("blockID", blkid),
		)

		pByte, err := t.persist.Read(t.ksid, t.tsid, blkid)
		if err != nil {
			return nil, err
		}

		if len(pByte) >= headerSize {

			p, _, err := t.decode(pByte, blkid)
			if err != nil {
				return nil, err
			}

			for i, np := range p {
				if np != nil {
					if np.Date >= start && np.Date <= end {
						pts = append(pts, np)
					}
					log.Debug(
						"point from persistence",
						zap.Int64("blockID", blkid),
						zap.Int64("pointDate", np.Date),
						zap.Float32("pointValue", np.Value),
						zap.Int("rangeIdx", i),
					)
				}
			}
		}
	}

	return pts, nil

}

func (t *serie) encode(points []*pb.Point, id int64) ([]byte, gobol.Error) {

	log := gblog.With(
		zap.String("package", "storage/serie"),
		zap.String("func", "encode"),
		zap.String("ksid", t.ksid),
		zap.String("tsid", t.tsid),
		zap.Int64("blkid", id),
	)

	enc := tsz.NewEncoder(id)
	var count int

	for _, pt := range points {
		if pt != nil {
			enc.Encode(pt.Date, pt.Value)
			count++
		}
	}

	// tsz.Encoder.Close() always returns nil
	pts, _ := enc.Close()

	log.Debug(
		"finished tsz encoding",
		zap.Int("blockSize", len(pts)),
		zap.Int("count", count),
	)

	return pts, nil
}

func (t *serie) decode(points []byte, id int64) ([bucketSize]*pb.Point, int, gobol.Error) {
	dec := tsz.NewDecoder(points)

	var pts [bucketSize]*pb.Point
	var d int64
	var v float32
	var count int

	log := gblog.With(
		zap.String("package", "storage"),
		zap.String("func", "serie/decode"),
		zap.String("ksid", t.ksid),
		zap.String("tsid", t.tsid),
		zap.Int64("blkid", id),
		zap.Int("blockSize", len(points)),
	)

	for dec.Scan(&d, &v) {
		delta := d - id
		if delta >= 0 && delta < bucketSize {
			pts[delta] = &pb.Point{Date: d, Value: v}
			count++
		}
	}

	err := dec.Close()
	if err != nil && err != io.EOF {
		log.Error(
			err.Error(),
			zap.Error(err),
			zap.Int("count", count),
		)
		return [bucketSize]*pb.Point{}, 0, errTsz("serie/decode", t.ksid, t.tsid, 0, err)
	}

	log.Debug(
		"finished tsz decoding",
		zap.Int("count", count),
	)

	return pts, count, nil

}

func (t *serie) store(index int) gobol.Error {
	t.mtxDepot.Lock()
	defer t.mtxDepot.Unlock()

	if t.blocks[index] == nil {
		return nil
	}

	bktid := t.blocks[index].id
	pts := t.blocks[index].GetPoints()

	if len(pts) >= headerSize {
		log := gblog.With(
			zap.String("package", "gorilla"),
			zap.String("func", "serie/store"),
			zap.String("ksid", t.ksid),
			zap.String("tsid", t.tsid),
			zap.Int64("blkid", bktid),
			zap.Int("index", index),
		)

		log.Debug("writting block to depot")

		err := t.persist.Write(t.ksid, t.tsid, bktid, pts)
		if err != nil {
			log.Error(err.Error(), zap.Error(err))
			return err
		}

		log.Debug("block persisted")
	}

	return nil
}<|MERGE_RESOLUTION|>--- conflicted
+++ resolved
@@ -341,14 +341,6 @@
 
 	blksID := []int64{}
 
-<<<<<<< HEAD
-	blkidEnd := BlockID(end)
-
-	for {
-		blkidStart := BlockID(memStart)
-		blksID = append(blksID, blkidStart)
-
-=======
 	x := memStart
 	blkidEnd := utils.BlockID(end)
 
@@ -357,7 +349,6 @@
 		blksID = append(blksID, blkidStart)
 
 		x += 2 * utils.Hour
->>>>>>> 74368ceb
 		if blkidStart >= blkidEnd {
 			break
 		}
@@ -422,13 +413,6 @@
 
 	oldBlocksID := []int64{}
 
-<<<<<<< HEAD
-	blkidEnd := BlockID(end)
-	for {
-		blkidStart := BlockID(start)
-		oldBlocksID = append(oldBlocksID, blkidStart)
-
-=======
 	x := start
 
 	blkidEnd := utils.BlockID(end)
@@ -438,7 +422,6 @@
 		oldBlocksID = append(oldBlocksID, blkidStart)
 
 		x += 2 * utils.Hour
->>>>>>> 74368ceb
 		if blkidStart >= blkidEnd {
 			break
 		}
