--- conflicted
+++ resolved
@@ -4,19 +4,10 @@
 	"sync"
 	"time"
 
-	"github.com/Sirupsen/logrus"
 	tsz "github.com/uol/go-tsz"
-<<<<<<< HEAD
+	"github.com/uol/mycenae/lib/depot"
 	"go.uber.org/zap"
-)
-
-const (
-	secHour = 3600
-	secDay  = 24 * secHour
-=======
 	"github.com/uol/gobol"
-	"github.com/uol/mycenae/lib/depot"
->>>>>>> 6e46c056
 )
 
 type serie struct {
@@ -53,15 +44,10 @@
 
 func (t *serie) init() {
 
-<<<<<<< HEAD
 	gblog.Sugar().Infof("initializing serie %v - %v", t.ksid, t.tsid)
 
-	now := t.tc.Now()
-	bktid := bucketKey(now)
-=======
 	now := time.Now().Unix()
 	bktid := BlockID(now)
->>>>>>> 6e46c056
 
 	bktPoints, err := t.persist.Read(t.ksid, t.tsid, bktid)
 	if err != nil {
@@ -84,14 +70,15 @@
 		}
 
 		if err := dec.Close(); err != nil {
-<<<<<<< HEAD
-			gblog.Sugar().Errorf("serie %v-%v - unable to read block", t.ksid, t.tsid, err)
-=======
-			gblog.WithFields(logrus.Fields{
-				"package": "gorilla",
-				"func":    "serie/init",
-			}).Errorf("ksid=%v tsid=%v blkid=%v: %v", t.ksid, t.tsid, bktid, err)
->>>>>>> 6e46c056
+			gblog.Error(
+				"",
+				zap.String("ksid",t.ksid),
+				zap.String("tsid", t.tsid),
+				zap.Int64("blkid", bktid),
+				zap.Error(err),
+				zap.String("package", "gorilla"),
+				zap.String("func",    "serie/init"),
+			)
 		}
 	}
 
@@ -104,74 +91,63 @@
 		bktid = BlockID(blkTime)
 		i := getIndex(bktid)
 
-<<<<<<< HEAD
-		gblog.Sugar().Infof("serie %v-%v - initializing %v for index %d", t.ksid, t.tsid, bktid, i)
 		bktPoints, err := t.persist.Read(t.ksid, t.tsid, bktid)
 		if err != nil {
-			gblog.Error("", zap.Error(err))
-		}
-
-		if len(bktPoints) > 8 {
-			gblog.Sugar().Infof("serie %v-%v - block %v initialized at index %v - size %v", t.ksid, t.tsid, bktid, i, len(bktPoints))
-=======
-		bktPoints, err := t.persist.Read(t.ksid, t.tsid, bktid)
-		if err != nil {
-			gblog.WithFields(logrus.Fields{
-				"package": "gorilla",
-				"func":    "serie/init",
-			}).Errorf("ksid=%v tsid=%v blkid=%v: %v", t.ksid, t.tsid, bktid, err)
+			gblog.Error(
+				"",
+				zap.String("ksid",t.ksid),
+				zap.String("tsid", t.tsid),
+				zap.Int64("blkid", bktid),
+				zap.Error(err),
+				zap.String("package", "gorilla"),
+				zap.String("func",    "serie/init"),
+			)
 			continue
 		}
 
 		if len(bktPoints) > headerSize {
 
-			gblog.WithFields(logrus.Fields{
-				"package": "gorilla",
-				"func":    "serie/init",
-			}).Debugf("ksid=%v tsid=%v blkid=%v index=%v size=%v", t.ksid, t.tsid, bktid, i, len(bktPoints))
+			gblog.Debug(
+				"",
+				zap.String("ksid",t.ksid),
+				zap.String("tsid", t.tsid),
+				zap.Int64("blkid", bktid),
+				zap.Int("index",i),
+				zap.Int("size", len(bktPoints)),
+				zap.String("package", "gorilla"),
+				zap.String("func",    "serie/init"),
+			)
+
 
 			t.blocks[i].id = bktid
->>>>>>> 6e46c056
 			t.blocks[i].start = bktid
 			t.blocks[i].end = bktid + int64(bucketSize-1)
 			t.blocks[i].points = bktPoints
 			t.blocks[i].count = bucketSize
 		}
 
-<<<<<<< HEAD
-	gblog.Sugar().Infof("serie %v-%v initialized", t.ksid, t.tsid)
-=======
 		blkTime = blkTime - int64(bucketSize)
 	}
->>>>>>> 6e46c056
 }
 
 func (t *serie) addPoint(date int64, value float32) gobol.Error {
 	t.mtx.Lock()
 	defer t.mtx.Unlock()
 
-<<<<<<< HEAD
-	gblog.Sugar().Infof("saving point at %v-%v", ksid, tsid)
-=======
->>>>>>> 6e46c056
 	delta, err := t.bucket.add(date, value)
 	if err != nil {
 		if delta >= t.timeout {
 
-<<<<<<< HEAD
-		if delta >= t.bucket.timeout {
-			gblog.Sugar().Infof("serie %v-%v generating new bucket")
-			t.store(ksid, tsid, t.bucket)
-			t.bucket = newBucket(t.tc)
-=======
-			gblog.WithFields(logrus.Fields{
-				"package": "storage/serie",
-				"func":    "addPoint",
-			}).Debugf("ksid=%v tsid=%v - new bucket", t.ksid, t.tsid)
+			gblog.Debug(
+				"",
+				zap.String("ksid",t.ksid),
+				zap.String("tsid", t.tsid),
+				zap.String("package", "storage/serie"),
+				zap.String("func",    "addPoint"),
+			)
 
 			go t.store(t.bucket)
 			t.bucket = newBucket(BlockID(date))
->>>>>>> 6e46c056
 			_, err = t.bucket.add(date, value)
 
 			return err
@@ -219,11 +195,7 @@
 		return nil
 	}
 
-<<<<<<< HEAD
-	gblog.Sugar().Infof("point date=%v value=%v saved at %v-%v", date, value, t.ksid, t.tsid)
-=======
 	points := [bucketSize]*Pnt{}
->>>>>>> 6e46c056
 
 	dec := tsz.NewDecoder(pts)
 	var d int64
@@ -231,11 +203,7 @@
 
 	for dec.Scan(&d, &v) {
 
-<<<<<<< HEAD
-	gblog.Sugar().Infof("reading serie %v-%v, start=%v end=%v", t.ksid, t.tsid, start, end)
-=======
 		delta := d - blkID
->>>>>>> 6e46c056
 
 		if delta > bucketSize || delta < 0 {
 			return errUpdateDelta(f, t.ksid, t.tsid, blkID, delta)
@@ -330,10 +298,18 @@
 		copy(points[size:], q.pts)
 	}
 
-	gblog.WithFields(logrus.Fields{
-		"package": "storage/serie",
-		"func":    "read",
-	}).Debugf("ksid=%v tsid=%v start=%v end=%v memoryCount=%v oldest=%v ondestIndex=%v", t.ksid, t.tsid, start, end, points.Len(), oldest, idx)
+	gblog.Debug(
+		"",
+		zap.String("package","storage/serie"),
+		zap.String("func","read"),
+		zap.String("ksid",t.ksid),
+		zap.String("tsid",t.tsid),
+		zap.Int64("start",start),
+		zap.Int64("end",end),
+		zap.Int("memoryCount",points.Len()),
+		zap.Int64("oldest",oldest),
+		zap.Int("oldestIndex",idx),
+	)
 
 	if start < oldest {
 		p, err := t.readPersistence(start, oldest)
@@ -346,10 +322,14 @@
 			copy(pts[p.Len():], points)
 			points = pts
 		}
-		gblog.WithFields(logrus.Fields{
-			"package": "storage/serie",
-			"func":    "read",
-		}).Debugf("ksid=%v tsid=%v persistenceCount=%v", t.ksid, t.tsid, p.Len())
+		gblog.Debug(
+			"",
+			zap.String("package","storage/serie"),
+			zap.String("func","read"),
+			zap.String("ksid",t.ksid),
+			zap.String("tsid",t.tsid),
+			zap.Int("persistenceCount",p.Len()),
+		)
 
 	}
 
@@ -364,16 +344,12 @@
 		oldBlocksID = append(oldBlocksID, BlockID(x))
 	}
 
-<<<<<<< HEAD
-	gblog.Sugar().Infof("serie %v %v - points read: %v", t.ksid, t.tsid, len(points))
-=======
 	var pts Pnts
 	for _, blkid := range oldBlocksID {
 		pByte, err := t.persist.Read(t.ksid, t.tsid, blkid)
 		if err != nil {
 			return nil, err
 		}
->>>>>>> 6e46c056
 
 		if len(pByte) > headerSize {
 
@@ -427,10 +403,15 @@
 
 	pts, err := t.encode(bkt)
 	if err != nil {
-		gblog.WithFields(logrus.Fields{
-			"package": "gorilla",
-			"func":    "serie/store",
-		}).Errorf("ksid=%v tsid=%v blkid=%v: %v", t.ksid, t.tsid, bkt.created, err)
+		gblog.Error(
+			"",
+			zap.String("package","gorilla"),
+			zap.String("func","serie/store"),
+			zap.String("ksid",t.ksid),
+			zap.String("tsid",t.tsid),
+			zap.Int64("blkid", bkt.created),
+			zap.Error(err),
+		)
 		return
 	}
 
@@ -444,10 +425,15 @@
 	if len(pts) > headerSize {
 		err = t.persist.Write(t.ksid, t.tsid, bkt.created, pts)
 		if err != nil {
-			gblog.WithFields(logrus.Fields{
-				"package": "gorilla",
-				"func":    "serie/store",
-			}).Errorf("ksid=%v tsid=%v blkid=%v: %v", t.ksid, t.tsid, bkt.created, err)
+			gblog.Error(
+				"",
+				zap.String("package","gorilla"),
+				zap.String("func","serie/store"),
+				zap.String("ksid",t.ksid),
+				zap.String("tsid",t.tsid),
+				zap.Int64("blkid", bkt.created),
+				zap.Error(err),
+			)
 			return
 		}
 	}
