--- conflicted
+++ resolved
@@ -441,10 +441,6 @@
 
 	oldBlocksID := []int64{}
 
-<<<<<<< HEAD
-=======
-	x := start
->>>>>>> 465f8873
 	blkidEnd := BlockID(end)
 	for {
 		blkidStart := BlockID(start)
