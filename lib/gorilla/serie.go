package gorilla

import (
	"io"
	"sync"
	"time"

	"github.com/uol/go-tsz"
	pb "github.com/uol/mycenae/lib/proto"

	"github.com/uol/gobol"
	"github.com/uol/mycenae/lib/depot"
	"github.com/uol/mycenae/lib/utils"
	"go.uber.org/zap"
)

type serie struct {
	mtx        sync.RWMutex
	ksid       string
	tsid       string
	blocks     [utils.MaxBlocks]*block
	index      int
	saveIdx    int
	lastWrite  int64
	lastAccess int64
	cleanup    bool
	persist    depot.Persistence
}

type query struct {
	id  int
	pts []*pb.Point
}

func newSerie(persist depot.Persistence, ksid, tsid string) *serie {

	s := &serie{
		ksid:       ksid,
		tsid:       tsid,
		lastWrite:  time.Now().Unix(),
		lastAccess: time.Now().Unix(),
		persist:    persist,
		blocks:     [12]*block{},
	}

	s.init()

	return s
}

func (t *serie) init() {

	log := gblog.With(
		zap.String("package", "gorilla"),
		zap.String("func", "serie/init"),
		zap.String("ksid", t.ksid),
		zap.String("tsid", t.tsid),
	)

	t.mtx.Lock()
	defer t.mtx.Unlock()

	log.Debug("initializing serie")

	now := time.Now().Unix()

	t.index = utils.GetIndex(now)
	t.saveIdx = -1

	blkid := utils.BlockID(now)
	i := utils.GetIndex(blkid)

	t.blocks[i] = &block{id: blkid}

	blkPoints, err := t.persist.Read(t.ksid, t.tsid, blkid)
	if err != nil {
		log.Error(
			"error to initialize block",
			zap.Int64("blkid", blkid),
			zap.Error(err),
		)
		return
	}

	t.blocks[i].SetPoints(blkPoints)

}

func (t *serie) addPoint(p *pb.TSPoint) gobol.Error {
	t.mtx.Lock()
	defer t.mtx.Unlock()
	now := time.Now().Unix()

	log := gblog.With(
		zap.String("ksid", t.ksid),
		zap.String("tsid", t.tsid),
		zap.String("package", "gorilla"),
		zap.String("func", "serie/addPoint"),
	)

	delta := int(p.GetDate() - t.blocks[t.index].id)

	if delta >= bucketSize {
		t.lastWrite = now

		t.saveIdx = t.index
		t.cleanup = true

		t.index = utils.GetIndex(p.GetDate())

		blkid := utils.BlockID(p.GetDate())
		if t.blocks[t.index] == nil {
			log.Debug(
				"new block",
				zap.Int64("blkid", blkid),
			)
			t.blocks[t.index] = &block{id: blkid}
			t.blocks[t.index].add(p)
			return nil
		}

		if t.blocks[t.index].id != blkid {
			log.Debug(
				"resetting block",
				zap.Int64("blkid", blkid),
			)
			t.store(t.index)
			t.blocks[t.index].reset(blkid)
			t.blocks[t.index].add(p)
			return nil
		}

		log.Debug(
			"updating block",
			zap.Int64("blkid", blkid),
		)

		gerr := t.update(p)
		return gerr

	}

	if delta < 0 {
		t.lastWrite = now
		return t.update(p)
	}

	t.lastWrite = now
	t.blocks[t.index].add(p)

	//log.Debug("point written successfully")
	return nil
}

func (t *serie) toDepot() bool {
	t.mtx.RLock()
	ksid := t.ksid
	tsid := t.tsid
	idx := t.index
	lw := t.lastWrite
	la := t.lastAccess
	saveIdx := t.saveIdx
	cleanup := t.cleanup
	t.mtx.RUnlock()

	now := time.Now().Unix()
	delta := now - lw

	log := gblog.With(
		zap.String("ksid", ksid),
		zap.String("tsid", tsid),
		zap.Int64("lastWrite", lw),
		zap.Int64("lastAccess", la),
		zap.Int("index", idx),
		zap.Int64("delta", delta),
		zap.Bool("cleanup", cleanup),
		zap.String("package", "gorilla"),
		zap.String("func", "serie/toDepot"),
	)

	if saveIdx >= 0 {
		go t.store(saveIdx)
		t.mtx.Lock()
		t.saveIdx = -1
		t.mtx.Unlock()
		return false
	}

	if delta >= utils.Hour {
		log.Info("sending serie to depot")
		go t.store(idx)
	}

	if cleanup {
		if now-la >= utils.Hour {
			log.Info("cleanup serie")
			t.mtx.Lock()
			for i := 0; i < utils.MaxBlocks; i++ {
				if t.index == i {
					continue
				}
				t.blocks[i] = nil
			}
			t.cleanup = false
			t.mtx.Unlock()
		}
	}

	if now-la >= utils.Hour && now-lw >= utils.Hour {
		log.Info("serie must leave memory")
		return true
	}

	return false
}

func (t *serie) stop() (int64, gobol.Error) {
	t.mtx.Lock()
	defer t.mtx.Unlock()

	if t.saveIdx >= 0 {
		go t.store(t.saveIdx)
	}

	return t.blocks[t.index].id, t.store(t.index)
}

func (t *serie) update(p *pb.TSPoint) gobol.Error {

	blkID := utils.BlockID(p.GetDate())

	log := gblog.With(
		zap.String("ksid", t.ksid),
		zap.String("tsid", t.tsid),
		zap.Int64("blkid", blkID),
		zap.Int64("pointDate", p.GetDate()),
		zap.Float32("pointValue", p.GetValue()),
		zap.String("package", "gorilla"),
		zap.String("func", "serie/update"),
	)

	index := utils.GetIndex(blkID)

	var pByte []byte
	var blk *block
	if t.blocks[index] != nil && t.blocks[index].id == blkID {
		pByte = t.blocks[index].GetPoints()
		blk = t.blocks[index]
	} else {

		x, gerr := t.persist.Read(t.ksid, t.tsid, blkID)
		if gerr != nil {
			log.Error(
				gerr.Error(),
				zap.Error(gerr),
			)
			return gerr
		}
		pByte = x
		blk = &block{id: blkID}
	}

	err := blk.newEncoder(pByte, p.GetDate(), p.GetValue())
	if err != nil {
		log.Error(err.Error(), zap.Error(err))
		return errTsz("serie/update", t.ksid, t.tsid, 0, err)
	}

	gerr := t.persist.Write(t.ksid, t.tsid, blkID, blk.GetPoints())
	if gerr != nil {
		log.Error(gerr.Error(), zap.Error(gerr))
		return gerr
	}

	log.Debug("block updated")

	return nil

}

func (t *serie) read(start, end int64) ([]*pb.Point, gobol.Error) {

	t.mtx.RLock()
	defer t.mtx.RUnlock()
	now := time.Now().Unix()
	t.lastAccess = now
	t.cleanup = true

	// Oldest Index
	oi := t.index + 1
	if oi >= utils.MaxBlocks {
		oi = 0
	}

	var ot int64
	if t.blocks[oi] != nil {
		ot = t.blocks[oi].id
	} else {
		ot = t.blocks[t.index].id - (22 * utils.Hour)
		// calc old time
	}

	log := gblog.With(
		zap.String("package", "storage/serie"),
		zap.String("func", "read"),
		zap.String("ksid", t.ksid),
		zap.String("tsid", t.tsid),
		zap.Int64("start", start),
		zap.Int64("end", end),
		zap.Int("index", t.index),
		zap.Int("oldestIndex", oi),
		zap.Int64("oldestTime", ot),
	)

	memStart := start
	var oldPts []*pb.Point
	if start < ot {
		memStart = ot
		pEnd := ot
		if end < ot || end > now {
			pEnd = end
		}
		p, err := t.readPersistence(start, pEnd)
		if err != nil {
			return nil, err
		}
		if len(p) > 0 {
			oldPts = p
		}
		log.Debug(
			"points read from depot",
			zap.Int("persistenceCount", len(oldPts)),
		)
	}

	totalCount := len(oldPts)

	blksID := []int64{}

	x := memStart
	blkidEnd := utils.BlockID(end)

	for {
		blkidStart := utils.BlockID(x)
		blksID = append(blksID, blkidStart)

		x += 2 * utils.Hour
		if blkidStart >= blkidEnd {
			break
		}
	}

	var memPts []*pb.Point
	if end > ot {
		ptsCh := make(chan query)
		defer close(ptsCh)

		for x, b := range blksID {
<<<<<<< HEAD
			i := getIndex(b)
=======
			i := utils.GetIndex(b)
>>>>>>> 860ac2b4
			if t.blocks[i] == nil {
				pByte, gerr := t.persist.Read(t.ksid, t.tsid, b)
				if gerr != nil {
					log.Error(
						gerr.Error(),
						zap.Error(gerr),
					)
					return nil, gerr
				}
				t.blocks[i] = &block{id: b, points: pByte}
			}
			go t.blocks[i].rangePoints(x, start, end, ptsCh)
		}

		result := make([][]*pb.Point, len(blksID))
		var resultCount int
		for range blksID {
			q := <-ptsCh
			result[q.id] = q.pts
			size := len(result[q.id])
			if size > 0 {
				resultCount += size
			}
		}

		points := make([]*pb.Point, resultCount)
		totalCount += resultCount

		var size int
		// index must be from oldest point to the newest
		for i := range blksID {

			if len(result[i]) > 0 {
				copy(points[size:], result[i])
				size += len(result[i])
			}
		}

		memPts = points
	}

	pts := make([]*pb.Point, totalCount)
	copy(pts, oldPts)
	copy(pts[len(oldPts):], memPts)

	return pts, nil
}

func (t *serie) readPersistence(start, end int64) ([]*pb.Point, gobol.Error) {

	oldBlocksID := []int64{}

	x := start

	blkidEnd := utils.BlockID(end)

	for {
		blkidStart := utils.BlockID(x)
		oldBlocksID = append(oldBlocksID, blkidStart)

		x += 2 * utils.Hour
		if blkidStart >= blkidEnd {
			break
		}
	}

	log := gblog.With(
		zap.String("ksid", t.ksid),
		zap.String("tsid", t.tsid),
		zap.Int64("start", start),
		zap.Int64("end", end),
		zap.String("package", "gorilla"),
		zap.String("func", "serie/readPersistence"),
		zap.Int("blocksCount", len(oldBlocksID)),
	)

	log.Debug("reading...")

	var pts []*pb.Point
	for _, blkid := range oldBlocksID {

		log.Debug(
			"reading from persistence",
			zap.Int64("blockID", blkid),
		)

		pByte, err := t.persist.Read(t.ksid, t.tsid, blkid)
		if err != nil {
			return nil, err
		}

		if len(pByte) >= headerSize {

			p, _, err := t.decode(pByte, blkid)
			if err != nil {
				return nil, err
			}

			for i, np := range p {
				if np != nil {
					if np.Date >= start && np.Date <= end {
						pts = append(pts, np)
					}
					log.Debug(
						"point from persistence",
						zap.Int64("blockID", blkid),
						zap.Int64("pointDate", np.Date),
						zap.Float32("pointValue", np.Value),
						zap.Int("rangeIdx", i),
					)
				}
			}
		}
	}

	return pts, nil

}

func (t *serie) encode(points []*pb.Point, id int64) ([]byte, gobol.Error) {

	log := gblog.With(
		zap.String("package", "storage/serie"),
		zap.String("func", "encode"),
		zap.String("ksid", t.ksid),
		zap.String("tsid", t.tsid),
		zap.Int64("blkid", id),
	)

	enc := tsz.NewEncoder(id)
	var count int

	for _, pt := range points {
		if pt != nil {
			enc.Encode(pt.Date, pt.Value)
			count++
		}
	}

	pts, err := enc.Close()
	if err != nil && err != io.EOF {
		log.Error(
			err.Error(),
			zap.Error(err),
			zap.Int("blockSize", len(pts)),
			zap.Int("count", count),
		)
		return nil, errTsz("serie/encode", t.ksid, t.tsid, 0, err)
	}

	log.Debug(
		"finished tsz encoding",
		zap.Int("blockSize", len(pts)),
		zap.Int("count", count),
	)

	return pts, nil
}

func (t *serie) decode(points []byte, id int64) ([bucketSize]*pb.Point, int, gobol.Error) {
	dec := tsz.NewDecoder(points)

	var pts [bucketSize]*pb.Point
	var d int64
	var v float32
	var count int

	log := gblog.With(
		zap.String("package", "storage"),
		zap.String("func", "serie/decode"),
		zap.String("ksid", t.ksid),
		zap.String("tsid", t.tsid),
		zap.Int64("blkid", id),
		zap.Int("blockSize", len(points)),
	)

	for dec.Scan(&d, &v) {
		delta := d - id
		if delta >= 0 && delta < bucketSize {
			pts[delta] = &pb.Point{Date: d, Value: v}
			count++
		}
	}

	err := dec.Close()
	if err != nil && err != io.EOF {
		log.Error(
			err.Error(),
			zap.Error(err),
			zap.Int("count", count),
		)
		return [bucketSize]*pb.Point{}, 0, errTsz("serie/decode", t.ksid, t.tsid, 0, err)
	}

	log.Debug(
		"finished tsz decoding",
		zap.Int("count", count),
	)

	return pts, count, nil

}

func (t *serie) store(index int) gobol.Error {

	if t.blocks[index] == nil {
		return nil
	}

	bktid := t.blocks[index].id
	pts := t.blocks[index].GetPoints()

	log := gblog.With(
		zap.String("package", "gorilla"),
		zap.String("func", "serie/store"),
		zap.String("ksid", t.ksid),
		zap.String("tsid", t.tsid),
		zap.Int64("blkid", bktid),
		zap.Int("index", index),
	)

	if len(pts) >= headerSize {

		log.Debug("writting block to depot")

		err := t.persist.Write(t.ksid, t.tsid, bktid, pts)
		if err != nil {
			log.Error(err.Error(), zap.Error(err))
			return err
		}

		log.Debug("block persisted")
	}

	return nil
}<|MERGE_RESOLUTION|>--- conflicted
+++ resolved
@@ -356,11 +356,7 @@
 		defer close(ptsCh)
 
 		for x, b := range blksID {
-<<<<<<< HEAD
-			i := getIndex(b)
-=======
 			i := utils.GetIndex(b)
->>>>>>> 860ac2b4
 			if t.blocks[i] == nil {
 				pByte, gerr := t.persist.Read(t.ksid, t.tsid, b)
 				if gerr != nil {
