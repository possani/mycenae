--- conflicted
+++ resolved
@@ -356,15 +356,8 @@
 		defer close(ptsCh)
 
 		for x, b := range blksID {
-<<<<<<< HEAD
 			i := utils.GetIndex(b)
-			if t.blocks[i] != nil {
-				go t.blocks[i].rangePoints(x, start, end, ptsCh)
-			} else {
-=======
-			i := getIndex(b)
 			if t.blocks[i] == nil {
->>>>>>> 53141998
 				pByte, gerr := t.persist.Read(t.ksid, t.tsid, b)
 				if gerr != nil {
 					log.Error(
