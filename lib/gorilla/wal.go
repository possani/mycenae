--- conflicted
+++ resolved
@@ -16,6 +16,7 @@
 	"time"
 
 	"github.com/golang/snappy"
+	"go.uber.org/zap"
 )
 
 const (
@@ -275,11 +276,7 @@
 			return
 		}
 
-<<<<<<< HEAD
-		gblog.Sugar().Infof("%05d-%s synced", wal.id, fileSuffixName)
-=======
-		gblog.Debugf("%05d-%s synced", wal.id, fileSuffixName)
->>>>>>> 6e46c056
+		gblog.Sugar().Debugf("%05d-%s synced", wal.id, fileSuffixName)
 		if stat.Size() > maxFileSize {
 			err = wal.newFile()
 			if err != nil {
@@ -434,21 +431,21 @@
 
 	names, err := wal.listFiles()
 	if err != nil {
-		gblog.Errorf("error getting list of files: %v", err)
+		gblog.Error("Error getting list of files", zap.Error(err))
 	}
 
 	for _, f := range names {
 
 		stat, err := os.Stat(f)
 		if err != nil {
-			gblog.Errorf("error to stat file %v: %v", f, err)
+			gblog.Sugar().Errorf("error to stat file %v: %v", f, err)
 		}
 
 		if !stat.ModTime().UTC().After(timeout) {
-			gblog.Infof("removing write-ahead file %v", f)
+			gblog.Sugar().Infof("removing write-ahead file %v", f)
 			err = os.Remove(f)
 			if err != nil {
-				gblog.Errorf("error to remove file %v: %v", f, err)
+				gblog.Sugar().Errorf("error to remove file %v: %v", f, err)
 			}
 		}
 
