--- conflicted
+++ resolved
@@ -6,11 +6,8 @@
 	"sync"
 
 	tsz "github.com/uol/go-tsz"
-<<<<<<< HEAD
+	"github.com/uol/gobol"
 	"go.uber.org/zap"
-=======
-	"github.com/uol/gobol"
->>>>>>> 6e46c056
 )
 
 // block contains compressed points
@@ -145,19 +142,14 @@
 			gblog.Error("", zap.Error(err))
 		}
 
-<<<<<<< HEAD
 		gblog.Sugar().Infof("read %v points in block %v", c, id)
-=======
->>>>>>> 6e46c056
+
 		queryCh <- query{
 			id:  id,
 			pts: pts[:index],
 		}
+
 	} else {
-<<<<<<< HEAD
-		gblog.Sugar().Infof("%v is empty block", id)
-=======
->>>>>>> 6e46c056
 		queryCh <- query{
 			id:  id,
 			pts: Pnts{},
