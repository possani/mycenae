--- conflicted
+++ resolved
@@ -70,14 +70,12 @@
 			for _, p := range pts {
 				err := s.getSerie(p.KSID, p.TSID).addPoint(p.T, p.V)
 				if err != nil {
-<<<<<<< HEAD
-					gblog.Error("", zap.Error(err))
-=======
-					gblog.WithFields(logrus.Fields{
-						"package": "gorilla",
-						"func":    "storage/New",
-					}).Error(err)
->>>>>>> 9a0473a1
+					gblog.Error(
+						"",
+						zap.String("package", "gorilla"),
+						zap.String("func", "storage/New"),
+						zap.Error(err),
+					)
 				}
 			}
 		}
@@ -147,10 +145,12 @@
 
 		pts, err := s.getSerie(m.KSID, m.TSID).read(start, now)
 		if err != nil {
-			gblog.WithFields(logrus.Fields{
-				"package": "gorilla",
-				"func":    "storage/Delete",
-			}).Error(err)
+			gblog.Error(
+				"",
+				zap.String("package", "gorilla"),
+				zap.String("func", "storage/Delete"),
+				zap.Error(err),
+			)
 			return
 		}
 
@@ -160,36 +160,17 @@
 	}()
 
 	return ptsC
-
-<<<<<<< HEAD
-	err := s.getSerie(ksid, tsid).addPoint(t, v)
-	if err != nil {
-		return err
-	}
-=======
-}
->>>>>>> 9a0473a1
+}
 
 //Add new point in a timeseries
 func (s *Storage) Write(ksid, tsid string, t int64, v float32) gobol.Error {
 	s.wal.Add(ksid, tsid, t, v)
-	gblog.WithFields(logrus.Fields{
-		"package": "gorilla",
-		"func":    "storage/Write",
-	}).Debug("inserting point")
-
-<<<<<<< HEAD
-	return nil
-=======
-	serie := s.getSerie(ksid, tsid)
-
-	gblog.WithFields(logrus.Fields{
-		"package": "gorilla",
-		"func":    "storage/Write",
-	}).Debugf("serie %v%v", ksid, tsid)
-
-	return serie.addPoint(t, v)
->>>>>>> 9a0473a1
+	gblog.Debug(
+		"inserting point",
+		zap.String("package", "gorilla"),
+		zap.String("func", "storage/Write"),
+	)
+	return s.getSerie(ksid, tsid).addPoint(t, v)
 }
 
 //Read points from a timeseries, if range start bigger than 24hours
