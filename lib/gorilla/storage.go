--- conflicted
+++ resolved
@@ -62,7 +62,7 @@
 			for _, p := range pts {
 				err := s.getSerie(p.KSID, p.TSID).addPoint(p.T, p.V)
 				if err != nil {
-					gblog.Error(err)
+					gblog.Error("",zap.Error(err))
 				}
 			}
 		}
@@ -111,17 +111,14 @@
 //Add new point in a timeseries
 func (s *Storage) Add(ksid, tsid string, t int64, v float32) error {
 
-<<<<<<< HEAD
-	gblog.Sugar().Infof("saving point %v - %v", t, v)
-	err := s.getSerie(ksid, tsid).addPoint(ksid, tsid, t, v)
-=======
 	err := s.getSerie(ksid, tsid).addPoint(t, v)
->>>>>>> 6e46c056
+	if err != nil {
+		return err
+	}
 
 	s.wal.Add(ksid, tsid, t, v)
 
-	return err
-
+	return nil
 }
 
 //Read points from a timeseries, if range start bigger than 24hours
