package gorilla

import (
	"sync"
	"time"

	"github.com/uol/gobol"
	"github.com/uol/mycenae/lib/depot"
	pb "github.com/uol/mycenae/lib/proto"
	"github.com/uol/mycenae/lib/tsstats"
	"github.com/uol/mycenae/lib/wal"

	"github.com/uol/mycenae/lib/utils"
	"go.uber.org/zap"
)

var (
	gblog      *zap.Logger
	stats      *tsstats.StatsTS
	headerSize = utils.HeaderSize
)

// Storage keeps all timeseries in memory
// after a while the serie will be saved at cassandra
// if the time range is not in memory it must query cassandra
type Storage struct {
	persist depot.Persistence
	stop    chan chan struct{}
	tsmap   map[string]*serie
	localTS localTSmap
	dump    chan struct{}
	wal     *wal.WAL
	mtx     sync.RWMutex
}

type localTSmap struct {
	mtx   sync.RWMutex
	tsmap map[string]Meta
}

type Meta struct {
	KSID      string
	TSID      string
	LastCheck int64
}

// New returns Storage
func New(
	lgr *zap.Logger,
	sts *tsstats.StatsTS,
	persist depot.Persistence,
	w *wal.WAL,
) *Storage {

	stats = sts
	gblog = lgr

	return &Storage{
		stop:    make(chan chan struct{}),
		tsmap:   make(map[string]*serie),
		localTS: localTSmap{tsmap: make(map[string]Meta)},
		dump:    make(chan struct{}),
		wal:     w,
		persist: persist,
	}
}

func (s *Storage) Stop() {

	s.mtx.Lock()
	defer s.mtx.Unlock()

	gblog.Debug(
		"flushing all timeseries",
		zap.String("func", "Stop"),
		zap.String("package", "gorilla"),
	)

	c := make(chan struct{})
	s.stop <- c
	<-c

	gblog.Debug(
		"flushed all timeseries",
		zap.String("func", "Stop"),
		zap.String("package", "gorilla"),
	)

	s.wal.Stop()

}

<<<<<<< HEAD
// Start dispatch a goroutine to save buckets
// in cassandra. All buckets with more than an hour (não seriam 2h?)
=======
// Load dispatch a goroutine to save buckets
// in cassandra. All buckets with more than an hour
>>>>>>> 53141998
// must be compressed and saved in cassandra.
func (s *Storage) Start() {
	go func() {
		ticker := time.NewTicker(time.Minute)

		for {
			select {
			case <-ticker.C:
				now := time.Now().Unix()

				for _, serie := range s.ListSeries() {
					delta := now - serie.LastCheck
					if delta > 1800 {
						// we need a way to persist ts older than 2h
						// after 26h the serie must be out of memory
						s.updateLastCheck(&serie)
						if s.getSerie(serie.KSID, serie.TSID).toDepot() {
							s.deleteSerie(serie.KSID, serie.TSID)
						}
					}
				}
			case stpC := <-s.stop:

				s.mtx.Lock()

				u := make(map[string]int64)
				var wg sync.WaitGroup
				for id, ls := range s.tsmap {

					wg.Add(1)
					go func(id string, ls *serie, wg *sync.WaitGroup) {
						defer wg.Done()

						blkid, err := ls.stop()
						if err != nil {
							gblog.Error(
								"unable to save serie",
								zap.String("ksid", ls.ksid),
								zap.String("tsid", ls.tsid),
								zap.Error(err),
							)

							u[id] = blkid

						} else {
							gblog.Debug("saved", zap.String("ksid", ls.ksid), zap.String("tsid", ls.tsid))
						}

					}(id, ls, &wg)

				}
				wg.Wait()

				// write file
				s.wal.Flush(u)

				stpC <- struct{}{}
				return

			}
		}
	}()
}

func (s *Storage) ListSeries() []Meta {
	s.localTS.mtx.RLock()
	defer s.localTS.mtx.RUnlock()

	m := []Meta{}
	for _, meta := range s.localTS.tsmap {
		m = append(m, meta)
	}
	return m
}

func (s *Storage) updateLastCheck(serie *Meta) {

	id := s.id(serie.KSID, serie.TSID)
	s.localTS.mtx.Lock()
	defer s.localTS.mtx.Unlock()

	serie.LastCheck = time.Now().Unix()
	s.localTS.tsmap[id] = *serie
}

func (s *Storage) Delete(m Meta) <-chan []*pb.Point {

	ptsC := make(chan []*pb.Point)

	now := time.Now().Unix()

	start := utils.BlockID(now)

	go func() {
		defer close(ptsC)

		pts, err := s.getSerie(m.KSID, m.TSID).read(start, now)
		if err != nil {
			gblog.Error(
				"",
				zap.String("package", "gorilla"),
				zap.String("func", "storage/Delete"),
				zap.Error(err),
			)
			return
		}

		ptsC <- pts
		s.deleteSerie(m.KSID, m.TSID)

	}()

	return ptsC
}

//Add new point in a timeseries
func (s *Storage) Write(p *pb.TSPoint) gobol.Error {
	s.wal.Add(p)

	return s.getSerie(p.GetKsid(), p.GetTsid()).addPoint(p)
}

func (s *Storage) WAL(p *pb.TSPoint) gobol.Error {
	return s.getSerie(p.Ksid, p.Tsid).addPoint(p)
}

//Read points from a timeseries, if range start bigger than 24hours
// it will read points from persistence
func (s *Storage) Read(ksid, tsid string, start, end int64) ([]*pb.Point, gobol.Error) {
	return s.getSerie(ksid, tsid).read(start, end)
}

func (s *Storage) getSerie(ksid, tsid string) *serie {
	s.mtx.RLock()
	id := s.id(ksid, tsid)
	serie := s.tsmap[id]
	s.mtx.RUnlock()

	if serie == nil {
		s.mtx.Lock()
		serie = s.tsmap[id]
		if serie == nil {
			serie = newSerie(s.persist, ksid, tsid)
			s.tsmap[id] = serie
		}
		s.mtx.Unlock()

		s.localTS.mtx.Lock()
		s.localTS.tsmap[id] = Meta{
			KSID:      ksid,
			TSID:      tsid,
			LastCheck: time.Now().Unix(),
		}
		s.localTS.mtx.Unlock()

	}
	return serie
}

func (s *Storage) deleteSerie(ksid, tsid string) {

	ksts := string(utils.KSTS(ksid, tsid))
	gblog.Info(
		"removing serie from memory",
		zap.String("ksid", ksid),
		zap.String("tsid", tsid),
		zap.String("package", "gorilla"),
		zap.String("func", "deleteSerie"),
	)

	s.mtx.Lock()
	delete(s.tsmap, ksts)
	s.mtx.Unlock()

	s.localTS.mtx.Lock()
	delete(s.localTS.tsmap, ksts)
	s.localTS.mtx.Unlock()

	s.wal.DeleteTT(ksts)

}

func (s *Storage) id(ksid, tsid string) string {

	return string(utils.KSTS(ksid, tsid))
}<|MERGE_RESOLUTION|>--- conflicted
+++ resolved
@@ -90,13 +90,8 @@
 
 }
 
-<<<<<<< HEAD
 // Start dispatch a goroutine to save buckets
-// in cassandra. All buckets with more than an hour (não seriam 2h?)
-=======
-// Load dispatch a goroutine to save buckets
 // in cassandra. All buckets with more than an hour
->>>>>>> 53141998
 // must be compressed and saved in cassandra.
 func (s *Storage) Start() {
 	go func() {
