--- conflicted
+++ resolved
@@ -40,11 +40,7 @@
 
 	for _, key := range keys {
 		plot.concTimeseries <- struct{}{}
-<<<<<<< HEAD
-		go plot.getTextSerie(keyspace, key, buckets, start, end, keepEmpties, search, downsample, tsChan)
-=======
 		go plot.getTextSerie(keyspace, key, buckets, start, end, keepEmpties, search, tsChan)
->>>>>>> 968d52ee
 	}
 
 	j := 0
@@ -95,11 +91,7 @@
 	for i, bucket := range buckets {
 		buckID := fmt.Sprintf("%v%v", bucket, key)
 		plot.concReads <- struct{}{}
-<<<<<<< HEAD
-		go plot.getTextSerieBucket(i, keyspace, buckID, start, end, search, downsample, bucketChan)
-=======
 		go plot.getTextSerieBucket(i, keyspace, buckID, start, end, search, bucketChan)
->>>>>>> 968d52ee
 	}
 
 	bucketList := make([]TST, chanSize)
