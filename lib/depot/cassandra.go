--- conflicted
+++ resolved
@@ -138,23 +138,13 @@
 			blkid*1000,
 			points,
 		).Consistency(cons).RoutingKey([]byte(tsid)).Exec(); err != nil {
-<<<<<<< HEAD
-			statsInsertFBerror(ksid, "timeserie")
+			statsInsertFBerror(ksid, "timeseries")
 			gblog.Error(
 				"",
 				zap.String("package", "depot"),
 				zap.String("func", "Write"),
 				zap.Error(err),
 			)
-=======
-			statsInsertFBerror(ksid, "timeseries")
-			gblog.WithFields(
-				logrus.Fields{
-					"package": "depot",
-					"func":    "Write",
-				},
-			).Error(err)
->>>>>>> 6e46c056
 			continue
 		}
 		statsInsert(ksid, "timeseries", time.Since(start))
