--- conflicted
+++ resolved
@@ -57,37 +57,11 @@
 
 	logger = log
 
-<<<<<<< HEAD
-	clr := &Cluster{
-		c:     c,
-		s:     sto,
-		ch:    consistentHash.New(),
-		apply: conf.ApplyWait,
-		nodes: map[string]*node{},
-		toAdd: map[string]state{},
-		tag:   conf.Consul.Tag,
-		self:  s,
-		port:  conf.Port,
-	}
-
-	lis, err := net.Listen("tcp", fmt.Sprintf(":%d", conf.Port))
-	if err != nil {
-		log.Error("", zap.Error(err))
-=======
 	server, err := newServer(conf, sto)
-	if gerr != nil {
->>>>>>> 9a0473a1
+	if err != nil {
 		return nil, errInit("New", err)
 	}
 
-<<<<<<< HEAD
-	go func(lis net.Listener) {
-		err = clr.server.Serve(lis)
-		if err != nil {
-			log.Error("", zap.Error(err))
-		}
-	}(lis)
-=======
 	clr := &Cluster{
 		c:      c,
 		s:      sto,
@@ -101,7 +75,6 @@
 		port:   conf.Port,
 		server: server,
 	}
->>>>>>> 9a0473a1
 
 	clr.ch.Add(s)
 	clr.getNodes()
@@ -155,14 +128,13 @@
 		if err != nil {
 			errRequest("Write", http.StatusInternalServerError, err)
 		}
-<<<<<<< HEAD
-		logger.Info("point written to local node")
-=======
-		logger.WithFields(logrus.Fields{
-			"package": "cluster",
-			"func":    "cluster/Write",
-		}).Debugf("point wrote in local node id=%v", nodeID)
->>>>>>> 9a0473a1
+
+		logger.Debug(
+			"point written in local node",
+			zap.String("package", "cluster"),
+			zap.String("func", "Write"),
+			zap.String("id", nodeID),
+		)
 		return nil
 	}
 
@@ -170,10 +142,13 @@
 	node := c.nodes[nodeID]
 	c.nMutex.RUnlock()
 
-	logger.WithFields(logrus.Fields{
-		"package": "cluster",
-		"func":    "cluster/Write",
-	}).Debugf("forwarding point to addr=%v port=%v", node.address, node.port)
+	logger.Debug(
+		"forwarding point",
+		zap.String("package", "cluster"),
+		zap.String("func", "Write"),
+		zap.String("addr", node.address),
+		zap.Int("port", node.port),
+	)
 
 	if p != nil {
 		return node.write(&pb.TSPoint{
@@ -184,26 +159,23 @@
 		})
 	}
 
-	logger.WithFields(logrus.Fields{
-		"package": "cluster",
-		"func":    "cluster/Write",
-	}).Debugf("nil pointer, not forwarding point to addr=%v port=%v", node.address, node.port)
 	return nil
-
 }
 
 func (c *Cluster) Read(ksid, tsid string, start, end int64) ([]*pb.Point, gobol.Error) {
 
+	ctxt := logger.With(
+		zap.String("package", "cluster"),
+		zap.String("func", "Read"),
+	)
+
 	nodeID, err := c.ch.Get([]byte(tsid))
 	if err != nil {
 		return nil, errRequest("Read", http.StatusInternalServerError, err)
 	}
 
 	if nodeID == c.self {
-		logger.WithFields(logrus.Fields{
-			"package": "cluster",
-			"func":    "cluster/Read",
-		}).Debugf("reading from local node id=%v", nodeID)
+		ctxt.Debug("reading from local node")
 		return c.s.Read(ksid, tsid, start, end)
 	}
 
@@ -211,10 +183,11 @@
 	node := c.nodes[nodeID]
 	c.nMutex.RUnlock()
 
-	logger.WithFields(logrus.Fields{
-		"package": "cluster",
-		"func":    "cluster/Read",
-	}).Debugf("forwarding read to addr=%v port=%v", node.address, node.port)
+	ctxt.Debug(
+		"forwarding read",
+		zap.String("addr", node.address),
+		zap.Int("port", node.port),
+	)
 
 	return node.read(ksid, tsid, start, end)
 }
@@ -225,10 +198,12 @@
 	for _, s := range series {
 		n, err := c.ch.Get([]byte(s.TSID))
 		if err != nil {
-			logger.WithFields(logrus.Fields{
-				"package": "cluster",
-				"func":    "cluster/shard",
-			}).Error(err)
+
+			logger.Error(
+				err.Error(),
+				zap.String("package", "cluster"),
+				zap.String("func", "shard"),
+			)
 			continue
 		}
 		if len(n) > 0 && n != c.self {
@@ -273,55 +248,47 @@
 				for _, check := range srv.Checks {
 					if check.ServiceID == srv.Service.ID && check.Status == "passing" {
 
-<<<<<<< HEAD
 						node, ok := c.nodes[srv.Node.ID]
-
 						if ok {
 							if node.port != srv.Service.Port || node.address != srv.Node.Address {
-								node.close()
-								n, err := newNode(srv.Node.Address, c.port)
+								//node.close()
+								n, err := newNode(srv.Node.Address, c.port, *c.cfg)
 								if err != nil {
 									logger.Error("", zap.Error(err))
 								}
-=======
-						_, ok := c.nodes[srv.Node.ID]
->>>>>>> 9a0473a1
-
-						if !ok {
+
+								c.nMutex.Lock()
+								c.nodes[srv.Node.ID] = n
+								c.nMutex.Unlock()
+							}
+						} else {
 
 							if s, ok := c.toAdd[srv.Node.ID]; ok {
 								if s.add {
 									if now-s.time >= c.apply {
 
-<<<<<<< HEAD
-										n, err := newNode(srv.Node.Address, c.port)
+										n, err := newNode(srv.Node.Address, c.port, *c.cfg)
 										if err != nil {
 											logger.Error("", zap.Error(err))
+											continue
 										}
-=======
-										if c.self != srv.Node.ID {
-
-											n, err := newNode(srv.Node.Address, c.port, *c.cfg)
-											if err != nil {
-												logger.Error(err)
-												continue
-											}
->>>>>>> 9a0473a1
-
-											c.ch.Add(srv.Node.ID)
-
-											c.nMutex.Lock()
-											c.nodes[srv.Node.ID] = n
-											c.nMutex.Unlock()
-
-											delete(c.toAdd, srv.Node.ID)
-											reShard = true
-
-											logger.WithFields(logrus.Fields{
-												"package": "cluster",
-												"func":    "cluster/getNodes",
-											}).Debugf("added node address=%v port=%v", n.address, n.port)
-										}
+
+										c.ch.Add(srv.Node.ID)
+
+										c.nMutex.Lock()
+										c.nodes[srv.Node.ID] = n
+										c.nMutex.Unlock()
+
+										delete(c.toAdd, srv.Node.ID)
+										reShard = true
+
+										logger.Debug(
+											"added node",
+											zap.String("package", "cluster"),
+											zap.String("func", "getNodes"),
+											zap.String("address", n.address),
+											zap.Int("port", n.port),
+										)
 
 									}
 								} else {
@@ -375,11 +342,11 @@
 					delete(c.toAdd, id)
 					reShard = true
 
-					logger.WithFields(logrus.Fields{
-						"package": "cluster",
-						"func":    "cluster/getNodes",
-					}).Debugf("removed node %v", id)
-
+					logger.Debug(
+						"removed node",
+						zap.String("package", "cluster"),
+						zap.String("func", "getNodes"),
+					)
 				}
 			} else {
 				c.toAdd[id] = state{
