--- conflicted
+++ resolved
@@ -12,11 +12,7 @@
 	"github.com/uol/mycenae/lib/gorilla"
 	"github.com/uol/mycenae/lib/meta"
 	pb "github.com/uol/mycenae/lib/proto"
-<<<<<<< HEAD
 	"github.com/uol/mycenae/lib/structs"
-=======
-	"github.com/uol/mycenae/lib/wal"
->>>>>>> 1af72d01
 	"go.uber.org/zap"
 )
 
@@ -27,18 +23,7 @@
 	time int64
 }
 
-<<<<<<< HEAD
-func New(log *zap.Logger, sto *gorilla.Storage, m *meta.Meta, conf structs.ClusterConfig) (*Cluster, gobol.Error) {
-=======
-func New(
-	log *zap.Logger,
-	sto *gorilla.Storage,
-	m *meta.Meta,
-	conf *Config,
-	walConf *wal.Settings,
-) (*Cluster, gobol.Error) {
-
->>>>>>> 1af72d01
+func New(log *zap.Logger, sto *gorilla.Storage, m *meta.Meta, conf *structs.ClusterConfig, walConf *structs.WALSettings) (*Cluster, gobol.Error) {
 	if sto == nil {
 		return nil, errInit("New", errors.New("storage can't be nil"))
 	}
@@ -81,28 +66,12 @@
 	}
 
 	clr := &Cluster{
-<<<<<<< HEAD
-		c:      c,
-		s:      sto,
-		m:      m,
-		ch:     consistentHash.New(),
-		cfg:    &conf,
-		apply:  conf.ApplyWait,
-		nodes:  map[string]*node{},
-		toAdd:  map[string]state{},
-		tag:    conf.Consul.Tag,
-		self:   s,
-		port:   conf.Port,
-		server: server,
-
-		gRPCtimeout: gRPCtimeout,
-=======
 		c:           c,
 		s:           sto,
 		m:           m,
-		walSettings: walConf,
 		ch:          consistentHash.New(),
 		cfg:         conf,
+		walSettings: walConf,
 		apply:       conf.ApplyWait,
 		nodes:       map[string]*node{},
 		toAdd:       map[string]state{},
@@ -110,7 +79,8 @@
 		self:        s,
 		port:        conf.Port,
 		server:      server,
->>>>>>> 1af72d01
+
+		gRPCtimeout: gRPCtimeout,
 	}
 
 	clr.ch.Add(s)
@@ -121,22 +91,13 @@
 }
 
 type Cluster struct {
-<<<<<<< HEAD
-	s     *gorilla.Storage
-	c     *consul
-	m     *meta.Meta
-	ch    *consistentHash.ConsistentHash
-	cfg   *structs.ClusterConfig
-	apply int64
-=======
 	s           *gorilla.Storage
 	c           *consul
 	m           *meta.Meta
-	walSettings *wal.Settings
 	ch          *consistentHash.ConsistentHash
-	cfg         *Config
+	cfg         *structs.ClusterConfig
+	walSettings *structs.WALSettings
 	apply       int64
->>>>>>> 1af72d01
 
 	server   *server
 	stopServ chan struct{}
@@ -400,11 +361,7 @@
 							continue
 						}
 
-<<<<<<< HEAD
-						n, err := newNode(srv.Node.Address, c.port, c.gRPCtimeout, *c.cfg)
-=======
-						n, err := newNode(srv.Node.Address, c.port, c.cfg, c.walSettings)
->>>>>>> 1af72d01
+						n, err := newNode(srv.Node.Address, c.port, c.gRPCtimeout, c.cfg, c.walSettings)
 						if err != nil {
 							logger.Error("", zap.Error(err))
 							continue
