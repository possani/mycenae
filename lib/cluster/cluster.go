--- conflicted
+++ resolved
@@ -35,11 +35,7 @@
 	time int64
 }
 
-<<<<<<< HEAD
-func New(log *zap.Logger, sto *gorilla.Storage, tc *timecontrol.Timecontrol, conf Config) (*Cluster, gobol.Error) {
-=======
-func New(log *logrus.Logger, sto *gorilla.Storage, conf Config) (*Cluster, gobol.Error) {
->>>>>>> 6e46c056
+func New(log *zap.Logger, sto *gorilla.Storage, conf Config) (*Cluster, gobol.Error) {
 
 	if sto == nil {
 		return nil, errInit("New", errors.New("storage can't be nil"))
