package cluster

import (
	"crypto/tls"
	"crypto/x509"
	"fmt"
	"io"
	"io/ioutil"
	"net"
	"time"

	"golang.org/x/net/netutil"

	"github.com/pkg/errors"
	"github.com/uol/mycenae/lib/gorilla"
	"github.com/uol/mycenae/lib/meta"
	pb "github.com/uol/mycenae/lib/proto"
	"github.com/uol/mycenae/lib/structs"
	"github.com/uol/mycenae/lib/utils"
	"go.uber.org/zap"
	"golang.org/x/net/context"
	"golang.org/x/time/rate"
	"google.golang.org/grpc"
	"google.golang.org/grpc/credentials"
	"google.golang.org/grpc/grpclog"
	"google.golang.org/grpc/tap"
)

type server struct {
	storage    *gorilla.Storage
	meta       *meta.Meta
	grpcServer *grpc.Server
	wLimiter   *rate.Limiter
	rLimiter   *rate.Limiter
	limiter    *rate.Limiter
	workerChan chan workerMsg
}

type workerMsg struct {
	errChan chan error
	p       *pb.Point
}

<<<<<<< HEAD
func newServer(conf structs.ClusterConfig, strg *gorilla.Storage, m *meta.Meta) (*server, error) {
=======
func newServer(conf *Config, strg *gorilla.Storage, m *meta.Meta) (*server, error) {
>>>>>>> 1af72d01

	s := &server{
		storage:    strg,
		meta:       m,
		wLimiter:   rate.NewLimiter(rate.Limit(conf.GrpcMaxServerConn)*0.9, conf.GrpcBurstServerConn),
		rLimiter:   rate.NewLimiter(rate.Limit(conf.GrpcMaxServerConn)*0.1, conf.GrpcBurstServerConn),
		limiter:    rate.NewLimiter(rate.Limit(conf.GrpcMaxServerConn), conf.GrpcBurstServerConn),
		workerChan: make(chan workerMsg, conf.GrpcMaxServerConn),
	}

<<<<<<< HEAD
	go func(s *server, conf structs.ClusterConfig) {
=======
	go func(s *server, conf *Config) {
>>>>>>> 1af72d01
		for {
			grpcServer, lis, err := s.connect(conf)
			if err != nil {
				grpclog.Printf("Unable to connect: %v", err)
				time.Sleep(time.Second)
				continue
			}
			s.grpcServer = grpcServer
			err = s.grpcServer.Serve(lis)
			if err != nil {
				grpclog.Printf("grpc server problem: %v", err)
				s.grpcServer.Stop()
				time.Sleep(time.Second)
				continue
			}

		}
	}(s, conf)

	/*
		for i := 0; i < int(conf.GrpcMaxServerConn); i++ {
			s.worker()
		}
	*/

	return s, nil
}

<<<<<<< HEAD
func (s *server) connect(conf structs.ClusterConfig) (*grpc.Server, net.Listener, error) {
=======
func (s *server) connect(conf *Config) (*grpc.Server, net.Listener, error) {
>>>>>>> 1af72d01
	lis, err := net.Listen("tcp", fmt.Sprintf(":%d", conf.Port))
	if err != nil {
		return nil, nil, err
	}
	lis = netutil.LimitListener(lis, conf.MaxListenerConn)

	logger.Debug(
		"loading server keys",
		zap.String("cert", conf.Consul.Cert),
		zap.String("key", conf.Consul.Key),
	)
	c, err := credentials.NewServerTLSFromFile(conf.Consul.Cert, conf.Consul.Key)
	if err != nil {
		return nil, nil, err
	}

	maxStream := uint32(conf.GrpcBurstServerConn) + uint32(conf.GrpcMaxServerConn)

	gServer := grpc.NewServer(
		grpc.Creds(c),
		ServerInterceptor(),
		grpc.InTapHandle(s.rateLimiter),
		grpc.MaxConcurrentStreams(maxStream),
	)

	pb.RegisterTimeseriesServer(gServer, s)

	return gServer, lis, nil

}

func (s *server) rateLimiter(ctx context.Context, info *tap.Info) (context.Context, error) {

	var limiter *rate.Limiter
	switch info.FullMethodName {
	case "/proto.Timeseries/Write":
		limiter = s.wLimiter
	case "/proto.Timeseries/Read":
		limiter = s.rLimiter
	default:
		limiter = s.limiter
	}

	if !limiter.Allow() {
		return nil, errors.New("too many requests, grpc server busy")
	}

	return ctx, nil
}

func (s *server) Write(stream pb.Timeseries_WriteServer) error {

	ctx := stream.Context()

	if _, ok := ctx.Deadline(); !ok {
		return errors.New("missing ctx with timeout")
	}

	c := make(chan error, 1)

	go func() {
		defer close(c)

		for {
			p, err := stream.Recv()
			if err == io.EOF {
				c <- nil
				return
			}
			if err != nil {
				logger.Error(
					"problem to save point while writing through gRPC",
					zap.String("func", "server/Write"),
					zap.String("package", "cluster"),
					zap.Error(err),
				)
				c <- err
				return
			}

			if gerr := s.storage.Write(p); gerr != nil {
				c <- err
				return
			}

		}

	}()

	select {
	case err := <-c:
		if err != nil {
			logger.Error(
				"gorilla storage problem",
				zap.String("func", "server/Write"),
				zap.String("package", "cluster"),
				zap.Error(err),
			)
		}
		if err := stream.SendAndClose(&pb.TSResponse{}); err != nil {
			logger.Error(
				"unable to send close stream",
				zap.String("func", "server/Write"),
				zap.String("package", "cluster"),
				zap.Error(err),
			)

		}

		return err

	case <-ctx.Done():

		if err := stream.SendAndClose(&pb.TSResponse{}); err != nil {
			logger.Error(
				"unable to send close stream whan ctx calls Done()",
				zap.String("func", "server/Write"),
				zap.String("package", "cluster"),
				zap.Error(err),
			)

		}

		return ctx.Err()
	}

}

// Read(*Query, Timeseries_ReadServer)
func (s *server) Read(q *pb.Query, stream pb.Timeseries_ReadServer) error {

	log := logger.With(
		zap.String("package", "cluster"),
		zap.String("func", "server/Read"),
		zap.String("ksid", q.GetKsid()),
		zap.String("tsid", q.GetTsid()),
		zap.Int64("start", q.GetStart()),
		zap.Int64("end", q.GetEnd()),
	)

	ctx := stream.Context()
	_, ok := ctx.Deadline()
	if !ok {
		return errors.New("missing ctx with timeout")
	}

	cErr := make(chan error, 1)
	cPts := make(chan []*pb.Point, 1)

	go func() {
		defer close(cErr)
		defer close(cPts)

		pts, err := s.storage.Read(q.GetKsid(), q.GetTsid(), q.GetStart(), q.GetEnd())

		if err != nil {
			cErr <- err
			return
		}

		cPts <- pts

	}()

	select {
	case pts := <-cPts:
		for _, p := range pts {
			err := stream.Send(p)
			if err != nil {
				log.Error("grpc streaming problem", zap.Error(err))
				return err
			}
		}

		return nil

	case err := <-cErr:
		return err

	case <-ctx.Done():
		log.Error("grpc communication problem", zap.Error(ctx.Err()))
		return ctx.Err()
	}

}

// GetMeta(Timeseries_GetMetaServer)  error
func (s *server) GetMeta(stream pb.Timeseries_GetMetaServer) error {

	log := logger.With(
		zap.String("package", "cluster"),
		zap.String("func", "server/GetMeta"),
	)

	ctx := stream.Context()
	_, ok := ctx.Deadline()
	if !ok {
		log.Error("missing ctx with timeout")
		return errors.New("missing ctx with timeout")
	}

	c := make(chan error, 1)

	go func() {
		defer close(c)

		for {
			m, err := stream.Recv()
			if err == io.EOF {
				c <- nil
				return
			}
			if err != nil {
				log.Error("gRPC communication problema", zap.Error(err))
				c <- err
			}

			err = stream.Send(&pb.MetaFound{
				Ok:   s.meta.Handle(m),
				Ksts: string(utils.KSTS(m.GetKsid(), m.GetTsid())),
			})

			if err != nil {
				log.Error("gRPC streaming problem", zap.Error(err))
				c <- err
				return
			}
		}
	}()

	select {
	case err := <-c:
		return err

	case <-ctx.Done():
		log.Error("grpc communication problem/timeout", zap.Error(ctx.Err()))
		return ctx.Err()
	}

}

func newServerTLSFromFile(cafile, certfile, keyfile string) (credentials.TransportCredentials, error) {

	cp := x509.NewCertPool()

	data, err := ioutil.ReadFile(cafile)
	if err != nil {
		return nil, fmt.Errorf("Failed to read CA file: %v", err)
	}

	if !cp.AppendCertsFromPEM(data) {
		return nil, errors.New("Failed to parse any CA certificates")
	}

	cert, err := tls.LoadX509KeyPair(certfile, keyfile)
	if err != nil {
		return nil, err
	}

	return credentials.NewTLS(
		&tls.Config{
			Certificates:       []tls.Certificate{cert},
			RootCAs:            cp,
			InsecureSkipVerify: true,
			//ClientAuth:   tls.RequireAndVerifyClientCert,
		}), nil

}

func ServerInterceptor() grpc.ServerOption {
	return grpc.StreamInterceptor(serverInterceptor)
}

//type StreamServerInterceptor func(srv interface{}, ss ServerStream, info *StreamServerInfo, handler StreamHandler) error
func serverInterceptor(
	srv interface{},
	ss grpc.ServerStream,
	info *grpc.StreamServerInfo,
	handler grpc.StreamHandler,
) error {
	start := time.Now()

	err := handler(srv, ss)
	logger.Debug(
		"invoke grpc server",
		zap.String("method", info.FullMethod),
		zap.Duration("duration", time.Since(start)),
		zap.Error(err),
	)
	return err
}<|MERGE_RESOLUTION|>--- conflicted
+++ resolved
@@ -41,11 +41,7 @@
 	p       *pb.Point
 }
 
-<<<<<<< HEAD
-func newServer(conf structs.ClusterConfig, strg *gorilla.Storage, m *meta.Meta) (*server, error) {
-=======
-func newServer(conf *Config, strg *gorilla.Storage, m *meta.Meta) (*server, error) {
->>>>>>> 1af72d01
+func newServer(conf *structs.ClusterConfig, strg *gorilla.Storage, m *meta.Meta) (*server, error) {
 
 	s := &server{
 		storage:    strg,
@@ -56,11 +52,7 @@
 		workerChan: make(chan workerMsg, conf.GrpcMaxServerConn),
 	}
 
-<<<<<<< HEAD
-	go func(s *server, conf structs.ClusterConfig) {
-=======
-	go func(s *server, conf *Config) {
->>>>>>> 1af72d01
+	go func(s *server, conf *structs.ClusterConfig) {
 		for {
 			grpcServer, lis, err := s.connect(conf)
 			if err != nil {
@@ -89,11 +81,7 @@
 	return s, nil
 }
 
-<<<<<<< HEAD
-func (s *server) connect(conf structs.ClusterConfig) (*grpc.Server, net.Listener, error) {
-=======
-func (s *server) connect(conf *Config) (*grpc.Server, net.Listener, error) {
->>>>>>> 1af72d01
+func (s *server) connect(conf *structs.ClusterConfig) (*grpc.Server, net.Listener, error) {
 	lis, err := net.Listen("tcp", fmt.Sprintf(":%d", conf.Port))
 	if err != nil {
 		return nil, nil, err
