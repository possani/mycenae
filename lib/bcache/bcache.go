package bcache

import (
	"sync"

	"github.com/uol/gobol"

	lru "github.com/golang/groupcache/lru"
	"github.com/uol/mycenae/lib/tsstats"
)

//New creates a struct that "caches" timeseries keys. It uses boltdb as persistence
func New(sts *tsstats.StatsTS, path string) (*Bcache, gobol.Error) {
	persist, gerr := newBolt(path, sts)
	if gerr != nil {
		return nil, gerr
	}

	b := &Bcache{
		persist: persist,
		tsmap:   lru.New(2000000),
		ksmap:   lru.New(256),
	}

	go b.load()

	return b, nil

}

//Bcache is responsible for caching timeseries keys from elasticsearch
type Bcache struct {
	persist *persistence
	tsmap   *lru.Cache
	ksmap   *lru.Cache
	ksmtx   sync.Mutex
	tsmtx   sync.Mutex
}

func (bc *Bcache) load() {
	bc.tsmtx.Lock()
	defer bc.tsmtx.Unlock()

	for _, kv := range bc.persist.Load([]byte("number")) {
		//bc.tsmap[string(kv.K)] = nil
		bc.tsmap.Add(string(kv.K), nil)
	}
}

// GetTsNumber checks if a numeric timeseries is cached
func (bc *Bcache) GetTsNumber(key string, CheckTSID func(esType, id string) (bool, gobol.Error)) (bool, gobol.Error) {
	return bc.getTSID("meta", "number", key, CheckTSID)
}

// GetTsText checks if a text timeseries is cached
func (bc *Bcache) GetTsText(key string, CheckTSID func(esType, id string) (bool, gobol.Error)) (bool, gobol.Error) {
	return bc.getTSID("metatext", "text", key, CheckTSID)
}

// Get checks the LRU cache
func (bc *Bcache) Get(ksts []byte) bool {

	bc.tsmtx.Lock()
	_, ok := bc.tsmap.Get(string(ksts))
	bc.tsmtx.Unlock()

	return ok
}

<<<<<<< HEAD
// Set sets the LRU cache
func (bc *Bcache) Set(key string) {
=======
func (bc *Bcache) Set(key string) gobol.Error {

>>>>>>> 7c843e4d
	gerr := bc.persist.Put([]byte("number"), []byte(key), []byte{})
	if gerr != nil {
		return gerr
	}

	bc.tsmtx.Lock()
	bc.tsmap.Add(key, nil)
	bc.tsmtx.Unlock()
<<<<<<< HEAD
=======

	return nil

>>>>>>> 7c843e4d
}

func (bc *Bcache) getTSID(esType, bucket, key string, CheckTSID func(esType, id string) (bool, gobol.Error)) (bool, gobol.Error) {
	bc.tsmtx.Lock()
	_, ok := bc.tsmap.Get(key)
	bc.tsmtx.Unlock()

	if ok {
		return true, nil
	}

	go func() {
		v, gerr := bc.persist.Get([]byte(bucket), []byte(key))
		if gerr != nil {
			return
		}
		if v != nil {
			bc.tsmtx.Lock()
			bc.tsmap.Add(key, nil)
			bc.tsmtx.Unlock()
			return
		}

		found, gerr := CheckTSID(esType, key)
		if gerr != nil {
			return
		}
		if !found {
			return
		}

		gerr = bc.persist.Put([]byte(bucket), []byte(key), []byte{})
		if gerr != nil {
			return
		}

		bc.tsmtx.Lock()
		bc.tsmap.Add(key, nil)
		bc.tsmtx.Unlock()
		return
	}()
	return false, nil
}<|MERGE_RESOLUTION|>--- conflicted
+++ resolved
@@ -67,13 +67,7 @@
 	return ok
 }
 
-<<<<<<< HEAD
-// Set sets the LRU cache
-func (bc *Bcache) Set(key string) {
-=======
 func (bc *Bcache) Set(key string) gobol.Error {
-
->>>>>>> 7c843e4d
 	gerr := bc.persist.Put([]byte("number"), []byte(key), []byte{})
 	if gerr != nil {
 		return gerr
@@ -82,12 +76,7 @@
 	bc.tsmtx.Lock()
 	bc.tsmap.Add(key, nil)
 	bc.tsmtx.Unlock()
-<<<<<<< HEAD
-=======
-
 	return nil
-
->>>>>>> 7c843e4d
 }
 
 func (bc *Bcache) getTSID(esType, bucket, key string, CheckTSID func(esType, id string) (bool, gobol.Error)) (bool, gobol.Error) {
