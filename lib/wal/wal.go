--- conflicted
+++ resolved
@@ -159,9 +159,7 @@
 }
 
 func (wal *WAL) Stop() {
-
 	var wg sync.WaitGroup
-
 	for i := 0; i < wal.settings.MaxConcWrite; i++ {
 		wg.Add(1)
 		go func() {
@@ -171,9 +169,7 @@
 			wg.Done()
 		}()
 	}
-
 	wg.Wait()
-
 	if wal.fd != nil {
 		wal.fd.Sync()
 		if err := wal.fd.Close(); err != nil {
@@ -241,23 +237,6 @@
 
 		}
 	}()
-<<<<<<< HEAD
-}
-
-func (wal *WAL) Stop() {
-	ch := make(chan struct{})
-	wal.stopCh <- ch
-
-	<-ch
-
-	if wal.fd != nil {
-		wal.fd.Sync()
-		if err := wal.fd.Close(); err != nil {
-			logger.Sugar().Errorf("error closing commitlog: %v", err)
-		}
-	}
-=======
->>>>>>> 24b1d0af
 }
 
 // Add append point at the end of the file
