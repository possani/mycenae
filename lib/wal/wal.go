package wal

import (
	"bytes"
	"container/list"
	"encoding/binary"
	"encoding/gob"
	"encoding/json"
	"fmt"
	"io/ioutil"
	"os"
	"path/filepath"
	"sort"
	"strconv"
	"strings"
	"sync"
	"time"

	"github.com/golang/snappy"
	"go.uber.org/zap"

	pb "github.com/uol/mycenae/lib/proto"
	"github.com/uol/mycenae/lib/utils"
)

var (
	logger *zap.Logger
)

const (
	maxFileSize    = 64 * 1024 * 1024
	fileSuffixName = "waf.log"
	fileFlush      = "flush.log"
	checkPointName = "checkpoint.log"

	offset            = 5
	logTypePoints     = 0
	logTypeCheckpoint = 1
)

// WAL - Write-Ahead-Log
// Mycenae uses write-after-log, we save the point in memory
// and after a couple seconds at the log file.
type WAL struct {
	id       int64
	created  int64
	stopCh   chan chan struct{}
	writeCh  chan *pb.TSPoint
	syncCh   chan []pb.TSPoint
	fd       *os.File
	mtx      sync.Mutex
	get      chan []pb.TSPoint
	give     chan []pb.TSPoint
	wg       sync.WaitGroup
	settings *Settings
	tt       tt
}

type Settings struct {
	PathWAL         string
	SyncInterval    string
	syncInterval    time.Duration
	CleanupInterval string
	cleanupInterval time.Duration

	CheckPointInterval string
	checkPointInterval time.Duration
	CheckPointPath     string

	MaxBufferSize int
	MaxConcWrite  int
}

type tt struct {
	mtx   sync.RWMutex
	save  bool
	table map[string]int64
}

// New returns a WAL
func New(settings *Settings, l *zap.Logger) (*WAL, error) {

	logger = l

	si, err := time.ParseDuration(settings.SyncInterval)
	if err != nil {
		return nil, err
	}

	ckpti, err := time.ParseDuration(settings.CheckPointInterval)
	if err != nil {
		return nil, err
	}

	cli, err := time.ParseDuration(settings.CleanupInterval)
	if err != nil {
		return nil, err
	}

	settings.syncInterval = si
	settings.checkPointInterval = ckpti
	settings.cleanupInterval = cli

	wal := &WAL{
		settings: settings,
		stopCh:   make(chan chan struct{}),
		writeCh:  make(chan *pb.TSPoint, settings.MaxBufferSize),
		syncCh:   make(chan []pb.TSPoint, settings.MaxConcWrite),
		tt:       tt{table: make(map[string]int64)},
	}

	wal.get, wal.give = wal.recycler()

	if err := os.MkdirAll(settings.PathWAL, 0777); err != nil {
		return nil, err
	}

	names, err := wal.listFiles()

	if len(names) > 0 {
		lastWal := names[len(names)-1]
		id, err := idFromFileName(lastWal)
		if err != nil {
			return nil, err
		}

		wal.id = id
		stat, err := os.Stat(lastWal)
		if err != nil {
			return nil, err
		}

		if stat.Size() == 0 {
			os.Remove(lastWal)
			names = names[:len(names)-1]
		}
	}

	if err := wal.newFile(); err != nil {
		return nil, err
	}

	return wal, err

}

// Start dispatchs a goroutine with a ticker
// to save and sync points in disk
func (wal *WAL) Start() {

	wal.sync()
	wal.checkpoint()

	go func() {
		ticker := time.NewTicker(wal.settings.cleanupInterval)
		for {
			select {
			case <-ticker.C:
				go wal.cleanup()
			}
		}

	}()

	go func() {
		maxBufferSize := wal.settings.MaxBufferSize
		si := wal.settings.syncInterval
		ticker := time.NewTicker(si)
		buffer := make([]pb.TSPoint, maxBufferSize)
		buffTimer := time.Now()
		index := 0

		for {
			select {
			case pt := <-wal.writeCh:
				if index >= maxBufferSize {
					wal.write(buffer[:index])
					index = 0
				}

				buffer[index] = *pt
				index++

			case <-ticker.C:
				if time.Now().Sub(buffTimer) >= si && index > 0 {
					wal.write(buffer[:index])
					index = 0
				}

			case ch := <-wal.stopCh:
				if len(wal.writeCh) > 0 {
					for pt := range wal.writeCh {
						if index >= maxBufferSize {
							wal.write(buffer[:index])
							index = 0
							buffer[index] = *pt
						} else {
							buffer[index] = *pt
							index++
						}

						if len(wal.writeCh) == 0 {
							close(wal.writeCh)
							break
						}
					}
				}

				if index > 0 {
					wal.write(buffer[:index])
				}
				wal.wg.Wait()

				ch <- struct{}{}

				return

			}

		}
	}()

}

func (wal *WAL) Stop() {
	ch := make(chan struct{})
	wal.stopCh <- ch

	<-ch

	if wal.fd != nil {
		wal.fd.Sync()
		if err := wal.fd.Close(); err != nil {
			logger.Sugar().Errorf("error closing commitlog: %v", err)
		}
	}
}

// Add append point at the end of the file
func (wal *WAL) Add(p *pb.TSPoint) {
	wal.writeCh <- p
}

func (wal *WAL) SetTT(ksts string, date int64) {
	wal.tt.mtx.Lock()
	defer wal.tt.mtx.Unlock()
	d := wal.tt.table[ksts]
	if date > d {
		wal.tt.table[ksts] = date
		wal.tt.save = true
	}
}

func (wal *WAL) DeleteTT(ksts string) {
	wal.tt.mtx.Lock()
	defer wal.tt.mtx.Unlock()
	delete(wal.tt.table, ksts)
}

func (wal *WAL) checkpoint() {

	go func() {

		ticker := time.NewTicker(wal.settings.checkPointInterval)
		fileName := filepath.Join(wal.settings.CheckPointPath, checkPointName)

		for {

			select {
			case <-ticker.C:

				wal.tt.mtx.Lock()
				if !wal.tt.save {
					wal.tt.mtx.Unlock()
					continue
				}
				wal.tt.save = false
				wal.tt.mtx.Unlock()

				date := make([]byte, 8)
				binary.BigEndian.PutUint64(date, uint64(time.Now().Unix()))

				wal.tt.mtx.RLock()
				tt, err := json.Marshal(wal.tt.table)
				wal.tt.mtx.RUnlock()
				if err != nil {
					logger.Sugar().Errorf("error creating transaction table buffer: %v", err)
					continue
				}
				sizeTT := make([]byte, 4)
				binary.BigEndian.PutUint32(sizeTT, uint32(len(tt)))

				buf := make([]byte, len(date)+len(sizeTT)+len(tt))
				copy(buf, date)
				copy(buf[len(date):], sizeTT)
				copy(buf[len(date)+len(sizeTT):], tt)

				err = ioutil.WriteFile(fileName, buf, 0664)
				if err != nil {
					logger.Sugar().Errorf("unable to write to file %v: %v", fileName, err)
				}

			}
		}

	}()
}

func (wal *WAL) makeBuffer() []pb.TSPoint {
	return make([]pb.TSPoint, wal.settings.MaxBufferSize)
}

type queued struct {
	when  time.Time
	slice []pb.TSPoint
}

func (wal *WAL) recycler() (get, give chan []pb.TSPoint) {

	get = make(chan []pb.TSPoint)
	give = make(chan []pb.TSPoint)

	go func() {
		q := new(list.List)
		for {
			if q.Len() == 0 {
				q.PushFront(queued{when: time.Now(), slice: wal.makeBuffer()})
			}

			e := q.Front()

			timeout := time.NewTimer(time.Minute)
			select {
			case b := <-give:
				timeout.Stop()
				q.PushFront(queued{when: time.Now(), slice: b})

			case get <- e.Value.(queued).slice:
				timeout.Stop()
				q.Remove(e)

			case <-timeout.C:
				e := q.Front()
				for e != nil {
					n := e.Next()
					if time.Since(e.Value.(queued).when) > time.Minute {
						q.Remove(e)
						e.Value = nil
					}
					e = n
				}
			}
		}

	}()

	return

}

func (wal *WAL) write(pts []pb.TSPoint) {

	buffer := <-wal.get
	copy(buffer, pts)

	wal.syncCh <- buffer
}

func (wal *WAL) sync() {
	go func() {
		for {
			select {
			case buffer := <-wal.syncCh:
				wal.wg.Add(1)

				b := new(bytes.Buffer)
				encoder := gob.NewEncoder(b)

				err := encoder.Encode(buffer)
				if err != nil {
					logger.Sugar().Errorf("error creating buffer to be saved at commitlog: %v", err)
					wal.give <- buffer
					wal.wg.Done()
					continue
				}

				encodePts := make([]byte, len(buffer))
				compressed := snappy.Encode(encodePts, b.Bytes())
				b.Reset()
				size := make([]byte, offset)
				size[0] = logTypePoints
				binary.BigEndian.PutUint32(size[1:], uint32(len(compressed)))
				date := make([]byte, 8)
				binary.BigEndian.PutUint64(date, uint64(time.Now().Unix()))

				if _, err := wal.fd.Write(date); err != nil {
					logger.Sugar().Errorf("error writing date to commitlog: %v", err)
					wal.give <- buffer
					wal.wg.Done()
					continue
				}

				if _, err := wal.fd.Write(size); err != nil {
					logger.Sugar().Errorf("error writing header to commitlog: %v", err)
					wal.give <- buffer
					wal.wg.Done()
					continue
				}

				if _, err := wal.fd.Write(compressed); err != nil {
					logger.Sugar().Errorf("error writing data to commitlog: %v", err)
					wal.give <- buffer
					wal.wg.Done()
					continue
				}

				err = wal.fd.Sync()
				if err != nil {
					logger.Sugar().Errorf("error sycing data to commitlog: %v", err)
					wal.give <- buffer
					wal.wg.Done()
					continue
				}

				stat, err := wal.fd.Stat()
				if err != nil {
					logger.Sugar().Errorf("error doing stat at commitlog: %v", err)
					wal.give <- buffer
					wal.wg.Done()
					continue
				}

				logger.Sugar().Debugf("%05d-%s synced", wal.id, fileSuffixName)
				if stat.Size() > maxFileSize {
					err = wal.newFile()
					if err != nil {
						logger.Sugar().Errorf("error creating new commitlog: %v", err)
					}
				}
				wal.give <- buffer
				wal.wg.Done()

			}

		}
	}()

}

func (wal *WAL) Flush(metas map[string]int64) {

	b := new(bytes.Buffer)
	encoder := gob.NewEncoder(b)

	err := encoder.Encode(metas)
	if err != nil {
		logger.Sugar().Errorf("error creating buffer to be saved at commitlog: %v", err)
		return
	}

	fileName := filepath.Join(wal.settings.PathWAL, fileFlush)
	fd, err := os.OpenFile(fileName, os.O_CREATE|os.O_RDWR, 0666)
	if err != nil {
		logger.Sugar().Errorf("error to open %v: %v", fileFlush, err)
		return
	}
	defer fd.Close()

	if _, err := fd.Write(b.Bytes()); err != nil {
		logger.Sugar().Errorf("error writing data to %v: %v", fileFlush, err)
		return
	}

	err = fd.Sync()
	if err != nil {
		logger.Sugar().Errorf("error sycing data to %v: %v", fileFlush, err)
		return
	}

}

// idFromFileName parses the file ID from its name.
func idFromFileName(name string) (int64, error) {
	fileNameParts := strings.Split(filepath.Base(name), "-")
	if len(fileNameParts) < 2 {
		return 0, fmt.Errorf("%s has wrong format name", name)
	}
	return strconv.ParseInt(fileNameParts[0], 10, 32)
}

// newFile will close the current file and open a new one
func (wal *WAL) newFile() error {
	if wal.fd != nil {
		if err := wal.fd.Close(); err != nil {
			return err
		}
	}

	wal.id++
	fileName := filepath.Join(
		wal.settings.PathWAL,
		fmt.Sprintf("%05d-%s", wal.id, fileSuffixName),
	)
	fd, err := os.OpenFile(fileName, os.O_CREATE|os.O_RDWR, 0666)
	if err != nil {
		return err
	}

	wal.created = time.Now().Unix()
	wal.fd = fd

	return nil
}

func (wal *WAL) listFiles() ([]string, error) {

	names, err := filepath.Glob(
		filepath.Join(
			wal.settings.PathWAL,
			fmt.Sprintf("*-%s", fileSuffixName),
		))

	sort.Strings(names)

	return names, err

}
func (wal *WAL) Load() <-chan []pb.TSPoint {

	ptsChan := make(chan []pb.TSPoint)
	log := logger.With(
		zap.String("package", "wal"),
		zap.String("func", "Load"),
	)

	go func() {
		defer close(ptsChan)

		date, tt, err := wal.loadCheckpoint()
		if err != nil {
			log.Panic(
				"impossible to recovery checkpoint...",
				zap.Int64("check_point_date", date),
				zap.Error(err),
			)
		}

		//log.Sugar().Debug("transaction table loaded: ", tt)
		wal.tt.mtx.Lock()
		wal.tt.table = tt
		wal.tt.mtx.Unlock()

		names, err := wal.listFiles()
		if err != nil {
			log.Panic(
				"error getting list of files: %v",
				zap.Error(err),
			)
		}

		log.Debug("files to load", zap.Strings("list", names))
		fCount := len(names) - 1

		var fileData []byte
		for {

			filepath := names[fCount]

			log.Info(
				"loading wal",
				zap.String("file", filepath),
			)

			walData, err := ioutil.ReadFile(filepath)
			if err != nil {
				logger.Sugar().Errorf("error reading %v: %v", filepath, err)
				return
			}

			fileData = walData

			for len(fileData) > offset {
				fileData = fileData[8:]
				typeSize := fileData[:offset]
				length := binary.BigEndian.Uint32(typeSize[1:])
				fileData = fileData[offset:]

				if len(fileData) < int(length) {
					log.Error("unable to read data from file, sizes don't match")
					break
				}

				decLen, err := snappy.DecodedLen(fileData[:length])
				if err != nil {
					log.Error(
						"decoding header",
						zap.String("file", filepath),
						zap.Uint32("bytes", length),
						zap.Error(err),
					)
					return
				}
				buf := make([]byte, decLen)

				data, err := snappy.Decode(buf, fileData[:length])
				if err != nil {
					log.Error(
						"decoding data",
						zap.String("file", filepath),
						zap.Uint32("bytes", length),
						zap.Error(err),
					)
					return
				}

				fileData = fileData[length:]

				buffer := bytes.NewBuffer(data)

				decoder := gob.NewDecoder(buffer)

				pts := []pb.TSPoint{}

				if err := decoder.Decode(&pts); err != nil {
					log.Error(
						"decoding points",
						zap.String("file", filepath),
						zap.Uint32("bytes", length),
						zap.Error(err),
					)
					return
				}

				rp := <-wal.get

				var index int
				for _, p := range pts {
					if p.GetDate() > 0 {
						ksts := string(utils.KSTS(p.GetKsid(), p.GetTsid()))

<<<<<<< HEAD
						wal.tt.mtx.RLock()
						v, ok := tt[ksts]
						wal.tt.mtx.RUnlock()
						if !ok {
							rp[index] = p
							index++
							continue
						}

						if utils.BlockID(p.GetDate()) > v {
=======
						if utils.BlockID(p.GetDate()) > tt[ksts] {
>>>>>>> 3e7b7d65
							rp[index] = p
							index++
						}

					}

				}

				ptsChan <- rp[:index]

				wal.give <- rp
			}
			fCount--
			if fCount < 0 {
				break
			}
		}

		return
	}()

	return ptsChan
}

func (wal *WAL) loadCheckpoint() (int64, map[string]int64, error) {

	fileName := filepath.Join(wal.settings.CheckPointPath, checkPointName)

	if _, err := os.Stat(fileName); os.IsNotExist(err) {
		return time.Now().Unix(), map[string]int64{}, nil
	}

	checkPointData, err := ioutil.ReadFile(fileName)
	if err != nil {
		return 0, nil, err
	}

	date := int64(binary.BigEndian.Uint64(checkPointData[:8]))

	//ttSize := binary.BigEndian.Uint32(checkPointData[8:12])
	//logger.Sugar().Debug("ttSize ", ttSize)

	var tt map[string]int64
	err = json.Unmarshal(checkPointData[12:], &tt)
	return date, tt, err

}

func (wal *WAL) cleanup() {

	timeout := time.Now().UTC().Add(-2 * time.Hour)

	names, err := wal.listFiles()
	if err != nil {
		logger.Error("Error getting list of files", zap.Error(err))
	}

	for _, f := range names {

		stat, err := os.Stat(f)
		if err != nil {
			logger.Sugar().Errorf("error to stat file %v: %v", f, err)
		}

		if !stat.ModTime().UTC().After(timeout) {
			logger.Sugar().Infof("removing write-ahead file %v", f)
			err = os.Remove(f)
			if err != nil {
				logger.Sugar().Errorf("error to remove file %v: %v", f, err)
			}
		}

	}

}<|MERGE_RESOLUTION|>--- conflicted
+++ resolved
@@ -638,20 +638,7 @@
 					if p.GetDate() > 0 {
 						ksts := string(utils.KSTS(p.GetKsid(), p.GetTsid()))
 
-<<<<<<< HEAD
-						wal.tt.mtx.RLock()
-						v, ok := tt[ksts]
-						wal.tt.mtx.RUnlock()
-						if !ok {
-							rp[index] = p
-							index++
-							continue
-						}
-
-						if utils.BlockID(p.GetDate()) > v {
-=======
 						if utils.BlockID(p.GetDate()) > tt[ksts] {
->>>>>>> 3e7b7d65
 							rp[index] = p
 							index++
 						}
