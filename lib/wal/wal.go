package wal

import (
	"container/list"
	"encoding/binary"
	"encoding/json"
	"io/ioutil"
	"os"
	"path/filepath"
	"strings"
	"sync"
	"time"

	"go.uber.org/zap"

	pb "github.com/uol/mycenae/lib/proto"
	"github.com/uol/mycenae/lib/utils"
)

var (
	logger *zap.Logger
)

const (
	maxFileSize    = 64 * 1024 * 1024
	fileSuffixName = "waf.log"
	fileFlush      = "flush.log"
	checkPointName = "checkpoint.log"

	offset            = 5
	logTypePoints     = 0
	logTypeCheckpoint = 1
)

// WAL - Write-Ahead-Log
// Mycenae uses write-after-log, we save the point in memory
// and after a couple seconds at the log file.
/*
type WAL struct {
	id       int64
	created  int64
	stopCh   chan chan struct{}
	writeCh  chan *pb.Point
	syncCh   chan []pb.Point
	fd       *os.File
	mtx      sync.Mutex
	get      chan []pb.Point
	give     chan []pb.Point
	wg       sync.WaitGroup
	settings *Settings
	tt       tt
}
*/

type Settings struct {
	PathWAL         string
	SyncInterval    string
	syncInterval    time.Duration
	CleanupInterval string
	cleanupInterval time.Duration

	CheckPointInterval string
	checkPointInterval time.Duration
	CheckPointPath     string

	MaxBufferSize int
	MaxConcWrite  int
}

type tt struct {
	mtx   sync.RWMutex
	save  bool
	table map[string]int64
}

// Start dispatchs a goroutine with a ticker
// to save and sync points in disk
func (wal *WAL) Start() {
<<<<<<< HEAD
	wal.sync()
=======
	err := wal.Open()
	if err != nil {
		logger.Sugar().Panicf("error to open wal file: %v", err)
	}
>>>>>>> 7c843e4d

	for i := 0; i < wal.settings.MaxConcWrite; i++ {
		wal.worker()
		wal.syncWorker()
	}

	wal.checkpoint()
	//wal.cleanup()

}

func (wal *WAL) Stop() {
	var wg sync.WaitGroup
	for i := 0; i < wal.settings.MaxConcWrite; i++ {
		wg.Add(1)
		go func() {
			ch := make(chan struct{})
			wal.stopCh <- ch
			<-ch
			wg.Done()
		}()
	}
	wg.Wait()
	if wal.fd != nil {
		wal.fd.Sync()
		if err := wal.fd.Close(); err != nil {
			logger.Sugar().Errorf("error closing commitlog: %v", err)
		}
	}
}

func (wal *WAL) worker() {
	go func() {
		maxBufferSize := wal.settings.MaxBufferSize
		si := wal.settings.syncInterval
		ticker := time.NewTicker(500 * time.Millisecond)
		buffer := make([]pb.Point, maxBufferSize)
		buffTimer := time.Now()
		index := 0

		for {
			select {
			case pt := <-wal.writeCh:
				if index >= maxBufferSize {
					wal.write(buffer[:index])
					index = 0
				}

				if pt != nil {
					buffer[index] = *pt
					buffTimer = time.Now()
					index++
				}

			case <-ticker.C:
				if time.Now().Sub(buffTimer) > si && index > 0 {
					wal.write(buffer[:index])
					index = 0
				}

			case ch := <-wal.stopCh:
				if len(wal.writeCh) > 0 {
					for pt := range wal.writeCh {
						if index >= maxBufferSize {
							wal.write(buffer[:index])
							index = 0
							if pt != nil {
								buffer[index] = *pt
							}
						} else {
							if pt != nil {
								buffer[index] = *pt
								index++
							}
						}

						if len(wal.writeCh) == 0 {
							close(wal.writeCh)
							break
						}
					}
				}

				if index > 0 {
					wal.write(buffer[:index])
				}
				wal.wg.Wait()

				ch <- struct{}{}

				return

			}

		}
	}()
}

// Add append point at the end of the file
func (wal *WAL) Add(p *pb.Point) {
	wal.writeCh <- p
}

func (wal *WAL) SetTT(ksts string, date int64) {
	wal.tt.mtx.Lock()
	defer wal.tt.mtx.Unlock()

	if date > wal.tt.table[ksts] {
		wal.tt.table[ksts] = date
		wal.tt.save = true
	}
}

func (wal *WAL) DeleteTT(ksts string) {
	wal.tt.mtx.Lock()
	defer wal.tt.mtx.Unlock()
	delete(wal.tt.table, ksts)
}

func (wal *WAL) checkpoint() {

	go func() {

		ticker := time.NewTicker(wal.settings.checkPointInterval)
		fileName := filepath.Join(wal.settings.CheckPointPath, checkPointName)

		for {

			select {
			case <-ticker.C:

				wal.tt.mtx.Lock()
				if !wal.tt.save {
					wal.tt.mtx.Unlock()
					continue
				}
				wal.tt.save = false
				wal.tt.mtx.Unlock()

				date := make([]byte, 8)
				binary.BigEndian.PutUint64(date, uint64(time.Now().Unix()))

				wal.tt.mtx.RLock()
				tt, err := json.Marshal(wal.tt.table)
				wal.tt.mtx.RUnlock()
				if err != nil {
					logger.Sugar().Errorf("error creating transaction table buffer: %v", err)
					continue
				}
				sizeTT := make([]byte, 4)
				binary.BigEndian.PutUint32(sizeTT, uint32(len(tt)))

				buf := make([]byte, len(date)+len(sizeTT)+len(tt))
				copy(buf, date)
				copy(buf[len(date):], sizeTT)
				copy(buf[len(date)+len(sizeTT):], tt)

				err = ioutil.WriteFile(fileName, buf, 0664)
				if err != nil {
					logger.Sugar().Errorf("unable to write to file %v: %v", fileName, err)
				}

			}
		}

	}()
}

func (wal *WAL) makeBuffer() []pb.Point {
	return make([]pb.Point, wal.settings.MaxBufferSize)
}

type queued struct {
	when  time.Time
	slice []pb.Point
}

func (wal *WAL) recycler() (get, give chan []pb.Point) {

	get = make(chan []pb.Point)
	give = make(chan []pb.Point)

	go func() {
		q := new(list.List)
		for {
			if q.Len() == 0 {
				q.PushFront(queued{when: time.Now(), slice: wal.makeBuffer()})
			}

			e := q.Front()

			timeout := time.NewTimer(time.Minute)
			select {
			case b := <-give:
				timeout.Stop()
				q.PushFront(queued{when: time.Now(), slice: b})

			case get <- e.Value.(queued).slice:
				timeout.Stop()
				q.Remove(e)

			case <-timeout.C:
				e := q.Front()
				for e != nil {
					n := e.Next()
					if time.Since(e.Value.(queued).when) > time.Minute {
						q.Remove(e)
						e.Value = nil
					}
					e = n
				}
			}
		}

	}()

	return

}

func (wal *WAL) write(pts []pb.Point) {

	buffer := <-wal.get
	copy(buffer, pts)

	wal.syncCh <- buffer
}

func (wal *WAL) syncWorker() {

	go func() {

		for {
			buffer := <-wal.syncCh
			wal.wg.Add(1)

			valuesMap := make(map[string][]Value)

			for _, p := range buffer {
				ksts := string(utils.KSTS(p.GetKsid(), p.GetTsid()))

				valuesMap[ksts] = append(valuesMap[ksts], NewFloatValue(p.GetDate(), float64(p.GetValue())))

				/*
					logger.Debug(
						"values to be writen",
						zap.Int64("date", p.GetDate()),
						zap.Float32("value", p.GetValue()),
						zap.Any("values", valuesMap[ksts]),
						zap.Int("sizeValues", len(valuesMap)),
						zap.Int("count", count),
					)
				*/
			}

			segID, err := wal.WriteMulti(valuesMap)
			if err != nil {
				logger.Error(
					err.Error(),
					zap.String("package", "wal"),
					zap.String("func", "syncWorker"),
					zap.Error(err),
					zap.Int64("segID", segID),
				)
			}

			wal.give <- buffer
			wal.wg.Done()

		}

	}()

}

func (wal *WAL) Load() <-chan []*pb.Point {

	ptsChan := make(chan []*pb.Point, wal.settings.MaxConcWrite)

	go func() {
		defer close(ptsChan)

		log := logger.With(
			zap.String("package", "wal"),
			zap.String("func", "Load"),
		)

		date, tt, err := wal.loadCheckpoint()
		if err != nil {
			log.Panic(
				"impossible to recovery checkpoint...",
				zap.Int64("check_point_date", date),
				zap.Error(err),
			)
		}

		log.Sugar().Debug("transaction table loaded: ", tt)
		wal.tt.mtx.Lock()
		for k, v := range tt {
			wal.tt.table[k] = v
		}
		wal.tt.mtx.Unlock()

		names, err := segmentFileNames(wal.settings.PathWAL)
		if err != nil {
			log.Panic(
				"error getting list of files: %v",
				zap.Error(err),
			)
		}

		for _, fn := range names {
			if err := func() error {
				f, err := os.OpenFile(fn, os.O_CREATE|os.O_RDWR, 0666)
				if err != nil {
					return err
				}

				// Log some information about the segments.
				stat, err := os.Stat(f.Name())
				if err != nil {
					return err
				}
				log.Info(
					"reading file",
					zap.String("file", f.Name()),
					zap.Int64("size", stat.Size()),
				)

				r := NewWALSegmentReader(f)
				defer r.Close()

				for r.Next() {
					entry, err := r.Read()
					if err != nil {
						n := r.Count()
						log.Info("file corrupt, truncating",
							zap.String("file", f.Name()),
							zap.Int64("position", n),
						)
						if err := f.Truncate(n); err != nil {
							return err
						}
						break
					}

					switch t := entry.(type) {
					case *WriteWALEntry:

						pts := []*pb.Point{}
						for ksts, values := range t.Values {
							x := strings.Split(ksts, "|")
							ksid := x[0]
							tsid := x[1]

							if len(ksid) < 1 || len(tsid) < 1 {
								log.Debug("point is empty", zap.String("ksts", ksts))
								continue
							}

							for _, v := range values {

								pD := v.UnixNano()
								pV := float32(v.Value().(float64))

								if utils.BlockID(pD) >= tt[ksts] {
									pts = append(
										pts,
										&pb.Point{
											Date:  pD,
											Value: pV,
											Ksid:  ksid,
											Tsid:  tsid,
										})
								}
							}
						}

						ptsChan <- pts

					case *DeleteRangeWALEntry:
						log.Info("DeleteRangeWALEntry")

					case *DeleteWALEntry:
						log.Info("DeleteWALEntry")

					}
				}

				return nil
			}(); err != nil {
				log.Error("unable to read wal files",
					zap.Strings("files", names),
					zap.Error(err),
				)
				return
			}
		}

		return
	}()

	return ptsChan
}

func (wal *WAL) loadCheckpoint() (int64, map[string]int64, error) {

	fileName := filepath.Join(wal.settings.CheckPointPath, checkPointName)

	if _, err := os.Stat(fileName); os.IsNotExist(err) {
		return time.Now().Unix(), map[string]int64{}, nil
	}

	checkPointData, err := ioutil.ReadFile(fileName)
	if err != nil {
		return 0, nil, err
	}

	date := int64(binary.BigEndian.Uint64(checkPointData[:8]))

	//ttSize := binary.BigEndian.Uint32(checkPointData[8:12])
	//logger.Sugar().Debug("ttSize ", ttSize)

	var tt map[string]int64
	err = json.Unmarshal(checkPointData[12:], &tt)
	return date, tt, err

}

func (wal *WAL) cleanup() {

	go func() {
		ticker := time.NewTicker(wal.settings.cleanupInterval)
		for {
			select {
			case <-ticker.C:

				timeout := time.Now().UTC().Add(-2 * time.Hour)

				names, err := segmentFileNames(wal.settings.PathWAL)
				if err != nil {
					logger.Error("Error getting list of files", zap.Error(err))
				}

				for _, f := range names {

					stat, err := os.Stat(f)
					if err != nil {
						logger.Sugar().Errorf("error to stat file %v: %v", f, err)
					}

					if !stat.ModTime().UTC().After(timeout) {
						logger.Sugar().Infof("removing write-ahead file %v", f)
						err = os.Remove(f)
						if err != nil {
							logger.Sugar().Errorf("error to remove file %v: %v", f, err)
						}
					}
				}

			}
		}

	}()

}<|MERGE_RESOLUTION|>--- conflicted
+++ resolved
@@ -76,14 +76,10 @@
 // Start dispatchs a goroutine with a ticker
 // to save and sync points in disk
 func (wal *WAL) Start() {
-<<<<<<< HEAD
-	wal.sync()
-=======
 	err := wal.Open()
 	if err != nil {
 		logger.Sugar().Panicf("error to open wal file: %v", err)
 	}
->>>>>>> 7c843e4d
 
 	for i := 0; i < wal.settings.MaxConcWrite; i++ {
 		wal.worker()
