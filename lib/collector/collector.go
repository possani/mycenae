package collector

import (
	"fmt"
	"hash/crc32"
	"net"
	"regexp"
	"sort"
	"strconv"
	"sync"
	"sync/atomic"
	"time"

	"github.com/uol/gobol"
	"github.com/uol/gobol/rubber"

	"github.com/uol/mycenae/lib/bcache"
	"github.com/uol/mycenae/lib/cluster"
	"github.com/uol/mycenae/lib/depot"
	"github.com/uol/mycenae/lib/gorilla"
	"github.com/uol/mycenae/lib/keyspace"
	"github.com/uol/mycenae/lib/limiter"
	"github.com/uol/mycenae/lib/meta"
	"github.com/uol/mycenae/lib/structs"
	"github.com/uol/mycenae/lib/tsstats"
	"github.com/uol/mycenae/lib/utils"

	pb "github.com/uol/mycenae/lib/proto"

	"go.uber.org/zap"
)

var (
	gblog *zap.Logger
	stats *tsstats.StatsTS
)

func New(
	log *zap.Logger,
	sts *tsstats.StatsTS,
	cluster *cluster.Cluster,
	meta *meta.Meta,
	cass *depot.Cassandra,
	es *rubber.Elastic,
	bc *bcache.Bcache,
	kspace *keyspace.Keyspace,
	set *structs.Settings,
	wLimiter *limiter.RateLimite,
) (*Collector, error) {

	gblog = log
	stats = sts

	collect := &Collector{
		boltc:   bc,
		kspace:  kspace,
		cluster: cluster,
		meta:    meta,
		persist: persistence{
			cluster: cluster,
			esearch: es,
			cass:    cass,
		},
		validKey:   regexp.MustCompile(`^[0-9A-Za-z-._%&#;/]+$`),
		validKSID:  regexp.MustCompile(`^[0-9a-z_]+$`),
		settings:   set,
		concPoints: make(chan struct{}, set.MaxConcurrentPoints),
		wLimiter:   wLimiter,
	}

	return collect, nil
}

type Collector struct {
<<<<<<< HEAD
	boltc    *bcache.Bcache
	kspace   *keyspace.Keyspace
	cluster  *cluster.Cluster
	meta     *meta.Meta
	persist  persistence
	validKey *regexp.Regexp
	settings *structs.Settings
=======
	boltc     *bcache.Bcache
	cluster   *cluster.Cluster
	meta      *meta.Meta
	persist   persistence
	validKey  *regexp.Regexp
	validKSID *regexp.Regexp
	settings  *structs.Settings
>>>>>>> 24b1d0af

	concPoints chan struct{}

	receivedSinceLastProbe int64
	errorsSinceLastProbe   int64
	saving                 int64
	shutdown               bool
	wLimiter               *limiter.RateLimite
}

func (collect *Collector) CheckUDPbind() bool {
	ctxt := gblog.With(
		zap.String("struct", "CollectorV2"),
		zap.String("func", "CheckUDPbind"),
	)

	port := ":" + collect.settings.UDPserverV2.Port
	addr, err := net.ResolveUDPAddr("udp", port)
	if err != nil {
		ctxt.Error("addr:", zap.Error(err))
	}

	_, err = net.ListenUDP("udp", addr)
	if err != nil {
		ctxt.Debug("", zap.Error(err))
		return true
	}
	return false
}

func (collect *Collector) ReceivedErrorRatio() float64 {
	ctxt := gblog.With(
		zap.String("struct", "CollectorV2"),
		zap.String("func", "ReceivedErrorRatio"),
	)

	y := atomic.LoadInt64(&collect.receivedSinceLastProbe)
	var ratio float64
	if y != 0 {
		ratio = float64(atomic.LoadInt64(&collect.errorsSinceLastProbe) / y)
	}

	ctxt.Debug("", zap.Float64("ratio", ratio))

	atomic.StoreInt64(&collect.receivedSinceLastProbe, 0)
	atomic.StoreInt64(&collect.errorsSinceLastProbe, 0)

	return ratio
}

func (collect *Collector) Stop() {
	collect.shutdown = true
	for {
		if collect.saving <= 0 {
			return
		}
	}
}

func (collect *Collector) HandlePoint(points gorilla.TSDBpoints) RestErrors {

	start := time.Now()

	returnPoints := RestErrors{}
	var wg sync.WaitGroup

	pts := make([]*pb.TSPoint, len(points))

	mm := make(map[string]*pb.Meta)
	var mtx sync.Mutex

	wg.Add(len(points))
	for i, rcvMsg := range points {

		go func(rcvMsg gorilla.TSDBpoint, i int) {

			ks := "invalid"
			if collect.isKSIDValid(rcvMsg.Tags["ksid"]) {
				ks = rcvMsg.Tags["ksid"]
			}

			atomic.AddInt64(&collect.receivedSinceLastProbe, 1)
			statsPoints(ks, "number")

			defer wg.Done()

			packet := &pb.TSPoint{}
			m := &pb.Meta{}

			gerr := collect.makePoint(packet, m, &rcvMsg)
			if gerr != nil {
				atomic.AddInt64(&collect.errorsSinceLastProbe, 1)

				gblog.Error("makePacket", zap.Error(gerr))
				reu := RestErrorUser{
					Datapoint: rcvMsg,
					Error:     gerr.Message(),
				}
				mtx.Lock()
				returnPoints.Errors = append(returnPoints.Errors, reu)
				mtx.Unlock()

				statsPointsError(ks, "number")
				return
			}

			ksts := utils.KSTS(m.GetKsid(), m.GetTsid())

			mtx.Lock()
			pts[i] = packet
			if _, ok := mm[string(ksts)]; !ok {
				mm[string(ksts)] = m
			}
			mtx.Unlock()

		}(rcvMsg, i)
	}

	wg.Wait()

	gerr := collect.persist.cluster.Write(pts)
	if gerr != nil {
		reu := RestErrorUser{
			Error: gerr.Message(),
		}
		returnPoints.Errors = append(returnPoints.Errors, reu)
	}

	go func() {
		mtx.Lock()
		defer mtx.Unlock()
		for ksts, m := range mm {
			if found := collect.boltc.Get([]byte(ksts)); found {
				statsProcTime(m.GetKsid(), time.Since(start), len(points))
				continue
			}

			ok, gerr := collect.cluster.Meta(m)
			if gerr != nil {
				gblog.Error(
					fmt.Sprintf("%v", m),
					zap.String("func", "collector/HandlePoint"),
					zap.String("ksts", ksts),
					zap.Error(gerr),
				)
				statsProcTime(m.GetKsid(), time.Since(start), len(points))
				continue
			}
			if ok {
				collect.boltc.Set(ksts)
			}
			statsProcTime(m.GetKsid(), time.Since(start), len(points))
		}
	}()

	return returnPoints

}

func (collect *Collector) HandleTxtPacket(rcvMsg gorilla.TSDBpoint) gobol.Error {

	start := time.Now()

	atomic.AddInt64(&collect.receivedSinceLastProbe, 1)

	packet := gorilla.Point{}

	gerr := collect.makePacket(&packet, rcvMsg, false)
	if gerr != nil {
		gblog.Error("makePacket", zap.Error(gerr))
		return gerr
	}

	gerr = collect.saveText(packet)
	if gerr != nil {
		atomic.AddInt64(&collect.errorsSinceLastProbe, 1)
		gblog.Error("save", zap.Error(gerr))
		return gerr
	}

	pkt := &pb.Meta{
		Ksid:   packet.KsID,
		Tsid:   packet.ID,
		Metric: packet.Message.Metric,
	}
	for k, v := range packet.Message.Tags {
		pkt.Tags = append(pkt.Tags, &pb.Tag{Key: k, Value: v})
	}

	go collect.meta.SaveTxtMeta(pkt)

	statsProcTime(packet.KsID, time.Since(start), 1)
	return nil
}

func GenerateID(rcvMsg *gorilla.TSDBpoint) string {

	h := crc32.NewIEEE()

	if rcvMsg.Metric != "" {
		h.Write([]byte(rcvMsg.Metric))
	}

	mk := []string{}

	for k := range rcvMsg.Tags {
		if k != "ksid" && k != "ttl" {
			mk = append(mk, k)
		}
	}

	sort.Strings(mk)

	for _, k := range mk {

		h.Write([]byte(k))
		h.Write([]byte(rcvMsg.Tags[k]))

	}

	return strconv.FormatUint(uint64(h.Sum32()), 10)
}<|MERGE_RESOLUTION|>--- conflicted
+++ resolved
@@ -72,23 +72,14 @@
 }
 
 type Collector struct {
-<<<<<<< HEAD
-	boltc    *bcache.Bcache
-	kspace   *keyspace.Keyspace
-	cluster  *cluster.Cluster
-	meta     *meta.Meta
-	persist  persistence
-	validKey *regexp.Regexp
-	settings *structs.Settings
-=======
 	boltc     *bcache.Bcache
+	kspace    *keyspace.Keyspace
 	cluster   *cluster.Cluster
 	meta      *meta.Meta
 	persist   persistence
 	validKey  *regexp.Regexp
 	validKSID *regexp.Regexp
 	settings  *structs.Settings
->>>>>>> 24b1d0af
 
 	concPoints chan struct{}
 
