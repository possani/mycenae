#!/usr/bin/env bash
PACKAGE='github.com/uol/mycenae'

usage() {
	echo "${0} [0-9] [true|false]"
}

[ -z "${1}" ] && usage && exit 1
[ -z "${2}" ] && usage && exit 1

if ! make -C "${GOPATH}/src/${PACKAGE}" build ; then
    exit 1
fi

cp "${GOPATH}/src/${PACKAGE}/mycenae" .

CASSANDRA_HOST=$(docker inspect --format "{{ .NetworkSettings.IPAddress }}" consulCassandra1)
ELASTIC_HOST=$(docker inspect --format "{{ .NetworkSettings.IPAddress }}" elastic)
sed \
    --expression "s|CASSANDRA_HOST|${CASSANDRA_HOST}|g" \
    --expression "s|ELASTIC_HOST|${ELASTIC_HOST}|g" \
    "docker.toml" > "docker.local.toml"

docker build --tag "mycenae:develop" .

#
# Mycenae POD
#

<<<<<<< HEAD
name="consulMycenae${1}"
=======
name="client-mycenae${1}"
>>>>>>> 6c8ab113
publish="${2}"

docker rm -f "${name}"

arguments=(
    '--hostname' "${name}"
    '--name' "${name}"
    '--dns' "127.0.0.1"
    '--volume' "$(pwd)/ssl:/ssl:ro"
    '--volume' "$(pwd)/ssl.json:/config/ssl.json:ro"
    '--volume' "$(pwd)/consul-mycenae.json:/consul/config/service.json"
)

if [ "${publish}" == "true" ]; then
	arguments=( ${arguments[@]} '--publish' '8787:8080' )  
	arguments=( ${arguments[@]} '--publish' '6666:6666' )  
fi

server=$(docker inspect --format "{{ .NetworkSettings.IPAddress }}" consulServer)

consul_arguments=(
    'agent'
    '--join' "${server}"
    '--retry-join' "${server}"
    '-disable-host-node-id'
)

docker run --detach "${arguments[@]}" consul:0.8.3 "${consul_arguments[@]}"

sleep "10s"

name2="mycenae${1}"

docker rm -f ${name2}

tmpdir=/tmp/${name2}
mkdir -p ${tmpdir}

pod_arguments=(
    '--name' "${name2}"
    '--network' "container:${name}"
    '--volume' "${tmpdir}:/tmp/mycenae"
    '--volume' "$(pwd)/ssl:/ssl:ro"
)
did=$(docker run -d --init --rm "${pod_arguments[@]}" "mycenae:develop")

logfile=$(docker inspect --format='{{.LogPath}}' $did)

echo "dockerID=${did} logFile=${logfile}"
sudo tail -f $logfile | jq -C --tab
<|MERGE_RESOLUTION|>--- conflicted
+++ resolved
@@ -27,11 +27,7 @@
 # Mycenae POD
 #
 
-<<<<<<< HEAD
-name="consulMycenae${1}"
-=======
-name="client-mycenae${1}"
->>>>>>> 6c8ab113
+name="consulMycenae${2}"
 publish="${2}"
 
 docker rm -f "${name}"
@@ -63,7 +59,7 @@
 
 sleep "10s"
 
-name2="mycenae${1}"
+name2="mycenae${2}"
 
 docker rm -f ${name2}
 
