#!/usr/bin/env bash
PACKAGE='github.com/uol/mycenae'



usage() {
	echo "${0} [0-9] [true|false]"
}

[ -z "${1}" ] && usage && exit 1
[ -z "${2}" ] && usage && exit 1

if ! make -C "${GOPATH}/src/${PACKAGE}" build ; then
    exit 1
fi

for fname in mycenae ; do
    cp "${GOPATH}/src/${PACKAGE}/${fname}" .
done


CASSANDRA_HOST=$(docker inspect --format "{{ .NetworkSettings.IPAddress }}" consulCassandra1)
ELASTIC_HOST=$(docker inspect --format "{{ .NetworkSettings.IPAddress }}" elastic)
sed \
    --expression "s|CASSANDRA_HOST|${CASSANDRA_HOST}|g" \
    --expression "s|ELASTIC_HOST|${ELASTIC_HOST}|g" \
    "docker.toml" > "docker.local.toml"

docker build --tag "mycenae:develop" .

#
# Mycenae POD
#

name="client-mycenae${1}"
publish="${2:-false}"

docker rm -f "${name}"

arguments=(
    '--hostname' "${name}"
    '--name' "${name}"
    '--dns' "127.0.0.1"
    '--volume' "$(pwd)/ssl:/ssl:ro"
    '--volume' "$(pwd)/ssl.json:/config/ssl.json:ro"
    '--volume' "$(pwd)/consul-mycenae.json:/consul/config/service.json"
<<<<<<< HEAD
    '--publish' "8787:8080"
=======
>>>>>>> 02b4379d
)

if [ "${publish}" == "true" ]; then
	arguments=( ${arguments[@]} '--publish' '8787:8080' )  
fi

server=$(docker inspect --format "{{ .NetworkSettings.IPAddress }}" consulServer)

consul_arguments=(
    'agent'
    '--join' "${server}"
    '--retry-join' "${server}"
<<<<<<< HEAD
    '-disable-host-node-id'
)

docker run --detach "${arguments[@]}" consul:0.8.3 "${consul_arguments[@]}"
=======
    '-node-id' "$(/usr/bin/uuidgen)"
)

docker run --detach "${arguments[@]}" consul:0.7.3 "${consul_arguments[@]}"
>>>>>>> 02b4379d

sleep "10s"


tmpdir=/tmp/${name}
mkdir -p ${tmpdir}
pod_arguments=(
    '--network' "container:${name}"
    '--volume' "${tmpdir}:/tmp/mycenae"
    '--volume' "$(pwd)/ssl:/ssl:ro"
)
docker run "${pod_arguments[@]}" "mycenae:develop"<|MERGE_RESOLUTION|>--- conflicted
+++ resolved
@@ -1,7 +1,5 @@
 #!/usr/bin/env bash
 PACKAGE='github.com/uol/mycenae'
-
-
 
 usage() {
 	echo "${0} [0-9] [true|false]"
@@ -33,7 +31,7 @@
 #
 
 name="client-mycenae${1}"
-publish="${2:-false}"
+publish="${2}"
 
 docker rm -f "${name}"
 
@@ -44,10 +42,6 @@
     '--volume' "$(pwd)/ssl:/ssl:ro"
     '--volume' "$(pwd)/ssl.json:/config/ssl.json:ro"
     '--volume' "$(pwd)/consul-mycenae.json:/consul/config/service.json"
-<<<<<<< HEAD
-    '--publish' "8787:8080"
-=======
->>>>>>> 02b4379d
 )
 
 if [ "${publish}" == "true" ]; then
@@ -60,17 +54,10 @@
     'agent'
     '--join' "${server}"
     '--retry-join' "${server}"
-<<<<<<< HEAD
     '-disable-host-node-id'
 )
 
 docker run --detach "${arguments[@]}" consul:0.8.3 "${consul_arguments[@]}"
-=======
-    '-node-id' "$(/usr/bin/uuidgen)"
-)
-
-docker run --detach "${arguments[@]}" consul:0.7.3 "${consul_arguments[@]}"
->>>>>>> 02b4379d
 
 sleep "10s"
 
