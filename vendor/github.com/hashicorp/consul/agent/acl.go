--- conflicted
+++ resolved
@@ -92,37 +92,18 @@
 		return nil, err
 	}
 
-<<<<<<< HEAD
-	// If an agent master token is configured, build a policy and ACL for
-	// it, otherwise leave it nil.
-	var master acl.ACL
-	if len(config.ACLAgentMasterToken) > 0 {
-		policy := &acl.Policy{
-			Agents: []*acl.AgentPolicy{
-				{
-					Node:   config.NodeName,
-					Policy: acl.PolicyWrite,
-				},
-			},
-			Nodes: []*acl.NodePolicy{
-				{
-					Name:   "",
-					Policy: acl.PolicyRead,
-				},
-=======
 	// Build a policy for the agent master token.
 	policy := &acl.Policy{
 		Agents: []*acl.AgentPolicy{
-			&acl.AgentPolicy{
+			{
 				Node:   config.NodeName,
 				Policy: acl.PolicyWrite,
 			},
 		},
 		Nodes: []*acl.NodePolicy{
-			&acl.NodePolicy{
+			{
 				Name:   "",
 				Policy: acl.PolicyRead,
->>>>>>> 7c843e4d
 			},
 		},
 	}
