--- conflicted
+++ resolved
@@ -40,11 +40,8 @@
 func (es *singleServerBackend) CountRetries() uint64 { return atomic.SwapUint64(&es.retriesCounter, 0) }
 
 func (es *singleServerBackend) Request(index, method, urlPath string, body io.Reader) (int, []byte, error) {
-<<<<<<< HEAD
-=======
 	var retries uint64
 
->>>>>>> 7c843e4d
 	ctxt := es.log.With(
 		zap.String("struct", "singleServerBackend"),
 		zap.String("func", "request"),
